// !$*UTF8*$!
{
	archiveVersion = 1;
	classes = {
	};
	objectVersion = 46;
	objects = {

/* Begin PBXBuildFile section */
		3705DB1E45CFC79099240134 /* libPods-FBSimulatorControlTests.a in Frameworks */ = {isa = PBXBuildFile; fileRef = C0269E5758A83CA9C72EC922 /* libPods-FBSimulatorControlTests.a */; };
		AA4877121BAC74B9007F7D23 /* FBProcessLaunchConfiguration+Helpers.h in Headers */ = {isa = PBXBuildFile; fileRef = AA4876C41BAC74B9007F7D23 /* FBProcessLaunchConfiguration+Helpers.h */; settings = {ATTRIBUTES = (Public, ); }; };
		AA4877131BAC74B9007F7D23 /* FBProcessLaunchConfiguration+Helpers.m in Sources */ = {isa = PBXBuildFile; fileRef = AA4876C51BAC74B9007F7D23 /* FBProcessLaunchConfiguration+Helpers.m */; settings = {ASSET_TAGS = (); }; };
		AA4877141BAC74B9007F7D23 /* FBProcessLaunchConfiguration+Private.h in Headers */ = {isa = PBXBuildFile; fileRef = AA4876C61BAC74B9007F7D23 /* FBProcessLaunchConfiguration+Private.h */; settings = {ATTRIBUTES = (Public, ); }; };
		AA4877151BAC74B9007F7D23 /* FBProcessLaunchConfiguration.h in Headers */ = {isa = PBXBuildFile; fileRef = AA4876C71BAC74B9007F7D23 /* FBProcessLaunchConfiguration.h */; settings = {ATTRIBUTES = (Public, ); }; };
		AA4877161BAC74B9007F7D23 /* FBProcessLaunchConfiguration.m in Sources */ = {isa = PBXBuildFile; fileRef = AA4876C81BAC74B9007F7D23 /* FBProcessLaunchConfiguration.m */; settings = {ASSET_TAGS = (); }; };
		AA4877171BAC74B9007F7D23 /* FBSimulatorConfiguration+Convenience.h in Headers */ = {isa = PBXBuildFile; fileRef = AA4876C91BAC74B9007F7D23 /* FBSimulatorConfiguration+Convenience.h */; settings = {ATTRIBUTES = (Public, ); }; };
		AA4877181BAC74B9007F7D23 /* FBSimulatorConfiguration+Convenience.m in Sources */ = {isa = PBXBuildFile; fileRef = AA4876CA1BAC74B9007F7D23 /* FBSimulatorConfiguration+Convenience.m */; settings = {ASSET_TAGS = (); }; };
		AA4877191BAC74B9007F7D23 /* FBSimulatorConfiguration+DTMobile.h in Headers */ = {isa = PBXBuildFile; fileRef = AA4876CB1BAC74B9007F7D23 /* FBSimulatorConfiguration+DTMobile.h */; settings = {ATTRIBUTES = (Public, ); }; };
		AA48771A1BAC74B9007F7D23 /* FBSimulatorConfiguration+DTMobile.m in Sources */ = {isa = PBXBuildFile; fileRef = AA4876CC1BAC74B9007F7D23 /* FBSimulatorConfiguration+DTMobile.m */; settings = {ASSET_TAGS = (); }; };
		AA48771B1BAC74B9007F7D23 /* FBSimulatorConfiguration+Private.h in Headers */ = {isa = PBXBuildFile; fileRef = AA4876CD1BAC74B9007F7D23 /* FBSimulatorConfiguration+Private.h */; settings = {ATTRIBUTES = (Public, ); }; };
		AA48771C1BAC74B9007F7D23 /* FBSimulatorConfiguration.h in Headers */ = {isa = PBXBuildFile; fileRef = AA4876CE1BAC74B9007F7D23 /* FBSimulatorConfiguration.h */; settings = {ATTRIBUTES = (Public, ); }; };
		AA48771D1BAC74B9007F7D23 /* FBSimulatorConfiguration.m in Sources */ = {isa = PBXBuildFile; fileRef = AA4876CF1BAC74B9007F7D23 /* FBSimulatorConfiguration.m */; settings = {ASSET_TAGS = (); }; };
		AA48771E1BAC74B9007F7D23 /* FBSimulatorControlConfiguration.h in Headers */ = {isa = PBXBuildFile; fileRef = AA4876D01BAC74B9007F7D23 /* FBSimulatorControlConfiguration.h */; settings = {ATTRIBUTES = (Public, ); }; };
		AA48771F1BAC74B9007F7D23 /* FBSimulatorControlConfiguration.m in Sources */ = {isa = PBXBuildFile; fileRef = AA4876D11BAC74B9007F7D23 /* FBSimulatorControlConfiguration.m */; settings = {ASSET_TAGS = (); }; };
		AA4877201BAC74B9007F7D23 /* FBSimulatorControlStaticConfiguration.h in Headers */ = {isa = PBXBuildFile; fileRef = AA4876D21BAC74B9007F7D23 /* FBSimulatorControlStaticConfiguration.h */; settings = {ATTRIBUTES = (Public, ); }; };
		AA4877211BAC74B9007F7D23 /* FBSimulatorControlStaticConfiguration.m in Sources */ = {isa = PBXBuildFile; fileRef = AA4876D31BAC74B9007F7D23 /* FBSimulatorControlStaticConfiguration.m */; settings = {ASSET_TAGS = (); }; };
		AA4877221BAC74B9007F7D23 /* FBSimulator+Private.h in Headers */ = {isa = PBXBuildFile; fileRef = AA4876D51BAC74B9007F7D23 /* FBSimulator+Private.h */; settings = {ATTRIBUTES = (Public, ); }; };
		AA4877231BAC74B9007F7D23 /* FBSimulator+Queries.h in Headers */ = {isa = PBXBuildFile; fileRef = AA4876D61BAC74B9007F7D23 /* FBSimulator+Queries.h */; settings = {ATTRIBUTES = (Public, ); }; };
		AA4877241BAC74B9007F7D23 /* FBSimulator+Queries.m in Sources */ = {isa = PBXBuildFile; fileRef = AA4876D71BAC74B9007F7D23 /* FBSimulator+Queries.m */; settings = {ASSET_TAGS = (); }; };
		AA4877251BAC74B9007F7D23 /* FBSimulator.h in Headers */ = {isa = PBXBuildFile; fileRef = AA4876D81BAC74B9007F7D23 /* FBSimulator.h */; settings = {ATTRIBUTES = (Public, ); }; };
		AA4877261BAC74B9007F7D23 /* FBSimulator.m in Sources */ = {isa = PBXBuildFile; fileRef = AA4876D91BAC74B9007F7D23 /* FBSimulator.m */; settings = {ASSET_TAGS = (); }; };
		AA4877271BAC74B9007F7D23 /* FBSimulatorControl+Private.h in Headers */ = {isa = PBXBuildFile; fileRef = AA4876DA1BAC74B9007F7D23 /* FBSimulatorControl+Private.h */; settings = {ATTRIBUTES = (Public, ); }; };
		AA4877281BAC74B9007F7D23 /* FBSimulatorControl.h in Headers */ = {isa = PBXBuildFile; fileRef = AA4876DB1BAC74B9007F7D23 /* FBSimulatorControl.h */; settings = {ATTRIBUTES = (Public, ); }; };
		AA4877291BAC74B9007F7D23 /* FBSimulatorControl.m in Sources */ = {isa = PBXBuildFile; fileRef = AA4876DC1BAC74B9007F7D23 /* FBSimulatorControl.m */; settings = {ASSET_TAGS = (); }; };
		AA48772A1BAC74B9007F7D23 /* FBSimulatorInteraction+Private.h in Headers */ = {isa = PBXBuildFile; fileRef = AA4876DD1BAC74B9007F7D23 /* FBSimulatorInteraction+Private.h */; settings = {ATTRIBUTES = (Public, ); }; };
		AA48772B1BAC74B9007F7D23 /* FBSimulatorInteraction.h in Headers */ = {isa = PBXBuildFile; fileRef = AA4876DE1BAC74B9007F7D23 /* FBSimulatorInteraction.h */; settings = {ATTRIBUTES = (Public, ); }; };
		AA48772C1BAC74B9007F7D23 /* FBSimulatorInteraction.m in Sources */ = {isa = PBXBuildFile; fileRef = AA4876DF1BAC74B9007F7D23 /* FBSimulatorInteraction.m */; settings = {ASSET_TAGS = (); }; };
		AA48772D1BAC74B9007F7D23 /* FBSimulatorPool+Private.h in Headers */ = {isa = PBXBuildFile; fileRef = AA4876E01BAC74B9007F7D23 /* FBSimulatorPool+Private.h */; settings = {ATTRIBUTES = (Public, ); }; };
		AA48772E1BAC74B9007F7D23 /* FBSimulatorPool.h in Headers */ = {isa = PBXBuildFile; fileRef = AA4876E11BAC74B9007F7D23 /* FBSimulatorPool.h */; settings = {ATTRIBUTES = (Public, ); }; };
		AA48772F1BAC74B9007F7D23 /* FBSimulatorPool.m in Sources */ = {isa = PBXBuildFile; fileRef = AA4876E21BAC74B9007F7D23 /* FBSimulatorPool.m */; settings = {ASSET_TAGS = (); }; };
		AA4877301BAC74B9007F7D23 /* FBSimulatorApplication.h in Headers */ = {isa = PBXBuildFile; fileRef = AA4876E41BAC74B9007F7D23 /* FBSimulatorApplication.h */; settings = {ATTRIBUTES = (Public, ); }; };
		AA4877311BAC74B9007F7D23 /* FBSimulatorApplication.m in Sources */ = {isa = PBXBuildFile; fileRef = AA4876E51BAC74B9007F7D23 /* FBSimulatorApplication.m */; settings = {ASSET_TAGS = (); }; };
		AA4877321BAC74B9007F7D23 /* FBSimulatorProcess+Private.h in Headers */ = {isa = PBXBuildFile; fileRef = AA4876E61BAC74B9007F7D23 /* FBSimulatorProcess+Private.h */; settings = {ATTRIBUTES = (Public, ); }; };
		AA4877331BAC74B9007F7D23 /* FBSimulatorProcess.h in Headers */ = {isa = PBXBuildFile; fileRef = AA4876E71BAC74B9007F7D23 /* FBSimulatorProcess.h */; settings = {ATTRIBUTES = (Public, ); }; };
		AA4877341BAC74B9007F7D23 /* FBSimulatorProcess.m in Sources */ = {isa = PBXBuildFile; fileRef = AA4876E81BAC74B9007F7D23 /* FBSimulatorProcess.m */; settings = {ASSET_TAGS = (); }; };
		AA4877351BAC74B9007F7D23 /* FBCoreSimulatorNotifier.h in Headers */ = {isa = PBXBuildFile; fileRef = AA4876EA1BAC74B9007F7D23 /* FBCoreSimulatorNotifier.h */; settings = {ATTRIBUTES = (Public, ); }; };
		AA4877361BAC74B9007F7D23 /* FBCoreSimulatorNotifier.m in Sources */ = {isa = PBXBuildFile; fileRef = AA4876EB1BAC74B9007F7D23 /* FBCoreSimulatorNotifier.m */; settings = {ASSET_TAGS = (); }; };
		AA4877371BAC74B9007F7D23 /* FBDispatchSourceNotifier.h in Headers */ = {isa = PBXBuildFile; fileRef = AA4876EC1BAC74B9007F7D23 /* FBDispatchSourceNotifier.h */; settings = {ATTRIBUTES = (Public, ); }; };
		AA4877381BAC74B9007F7D23 /* FBDispatchSourceNotifier.m in Sources */ = {isa = PBXBuildFile; fileRef = AA4876ED1BAC74B9007F7D23 /* FBDispatchSourceNotifier.m */; settings = {ASSET_TAGS = (); }; };
		AA4877391BAC74B9007F7D23 /* FBSimulatorSession+Convenience.h in Headers */ = {isa = PBXBuildFile; fileRef = AA4876EF1BAC74B9007F7D23 /* FBSimulatorSession+Convenience.h */; settings = {ATTRIBUTES = (Public, ); }; };
		AA48773A1BAC74B9007F7D23 /* FBSimulatorSession+Convenience.m in Sources */ = {isa = PBXBuildFile; fileRef = AA4876F01BAC74B9007F7D23 /* FBSimulatorSession+Convenience.m */; settings = {ASSET_TAGS = (); }; };
		AA48773B1BAC74B9007F7D23 /* FBSimulatorSession+Private.h in Headers */ = {isa = PBXBuildFile; fileRef = AA4876F11BAC74B9007F7D23 /* FBSimulatorSession+Private.h */; settings = {ATTRIBUTES = (Public, ); }; };
		AA48773C1BAC74B9007F7D23 /* FBSimulatorSession.h in Headers */ = {isa = PBXBuildFile; fileRef = AA4876F21BAC74B9007F7D23 /* FBSimulatorSession.h */; settings = {ATTRIBUTES = (Public, ); }; };
		AA48773D1BAC74B9007F7D23 /* FBSimulatorSession.m in Sources */ = {isa = PBXBuildFile; fileRef = AA4876F31BAC74B9007F7D23 /* FBSimulatorSession.m */; settings = {ASSET_TAGS = (); }; };
		AA48773E1BAC74B9007F7D23 /* FBSimulatorSessionInteraction+Diagnostics.h in Headers */ = {isa = PBXBuildFile; fileRef = AA4876F41BAC74B9007F7D23 /* FBSimulatorSessionInteraction+Diagnostics.h */; settings = {ATTRIBUTES = (Public, ); }; };
		AA48773F1BAC74B9007F7D23 /* FBSimulatorSessionInteraction+Diagnostics.m in Sources */ = {isa = PBXBuildFile; fileRef = AA4876F51BAC74B9007F7D23 /* FBSimulatorSessionInteraction+Diagnostics.m */; settings = {ASSET_TAGS = (); }; };
		AA4877401BAC74B9007F7D23 /* FBSimulatorSessionInteraction+Private.h in Headers */ = {isa = PBXBuildFile; fileRef = AA4876F61BAC74B9007F7D23 /* FBSimulatorSessionInteraction+Private.h */; settings = {ATTRIBUTES = (Public, ); }; };
		AA4877411BAC74B9007F7D23 /* FBSimulatorSessionInteraction.h in Headers */ = {isa = PBXBuildFile; fileRef = AA4876F71BAC74B9007F7D23 /* FBSimulatorSessionInteraction.h */; settings = {ATTRIBUTES = (Public, ); }; };
		AA4877421BAC74B9007F7D23 /* FBSimulatorSessionInteraction.m in Sources */ = {isa = PBXBuildFile; fileRef = AA4876F81BAC74B9007F7D23 /* FBSimulatorSessionInteraction.m */; settings = {ASSET_TAGS = (); }; };
		AA4877431BAC74B9007F7D23 /* FBSimulatorSessionLifecycle.h in Headers */ = {isa = PBXBuildFile; fileRef = AA4876F91BAC74B9007F7D23 /* FBSimulatorSessionLifecycle.h */; settings = {ATTRIBUTES = (Public, ); }; };
		AA4877441BAC74B9007F7D23 /* FBSimulatorSessionLifecycle.m in Sources */ = {isa = PBXBuildFile; fileRef = AA4876FA1BAC74B9007F7D23 /* FBSimulatorSessionLifecycle.m */; settings = {ASSET_TAGS = (); }; };
		AA4877451BAC74B9007F7D23 /* FBSimulatorSessionState+Private.h in Headers */ = {isa = PBXBuildFile; fileRef = AA4876FB1BAC74B9007F7D23 /* FBSimulatorSessionState+Private.h */; settings = {ATTRIBUTES = (Public, ); }; };
		AA4877461BAC74B9007F7D23 /* FBSimulatorSessionState+Queries.h in Headers */ = {isa = PBXBuildFile; fileRef = AA4876FC1BAC74B9007F7D23 /* FBSimulatorSessionState+Queries.h */; settings = {ATTRIBUTES = (Public, ); }; };
		AA4877471BAC74B9007F7D23 /* FBSimulatorSessionState+Queries.m in Sources */ = {isa = PBXBuildFile; fileRef = AA4876FD1BAC74B9007F7D23 /* FBSimulatorSessionState+Queries.m */; settings = {ASSET_TAGS = (); }; };
		AA4877481BAC74B9007F7D23 /* FBSimulatorSessionState.h in Headers */ = {isa = PBXBuildFile; fileRef = AA4876FE1BAC74B9007F7D23 /* FBSimulatorSessionState.h */; settings = {ATTRIBUTES = (Public, ); }; };
		AA4877491BAC74B9007F7D23 /* FBSimulatorSessionState.m in Sources */ = {isa = PBXBuildFile; fileRef = AA4876FF1BAC74B9007F7D23 /* FBSimulatorSessionState.m */; settings = {ASSET_TAGS = (); }; };
		AA48774A1BAC74B9007F7D23 /* FBSimulatorSessionStateGenerator.h in Headers */ = {isa = PBXBuildFile; fileRef = AA4877001BAC74B9007F7D23 /* FBSimulatorSessionStateGenerator.h */; settings = {ATTRIBUTES = (Public, ); }; };
		AA48774B1BAC74B9007F7D23 /* FBSimulatorSessionStateGenerator.m in Sources */ = {isa = PBXBuildFile; fileRef = AA4877011BAC74B9007F7D23 /* FBSimulatorSessionStateGenerator.m */; settings = {ASSET_TAGS = (); }; };
		AA48774C1BAC74B9007F7D23 /* FBTask+Private.h in Headers */ = {isa = PBXBuildFile; fileRef = AA4877031BAC74B9007F7D23 /* FBTask+Private.h */; settings = {ATTRIBUTES = (Public, ); }; };
		AA48774D1BAC74B9007F7D23 /* FBTask.h in Headers */ = {isa = PBXBuildFile; fileRef = AA4877041BAC74B9007F7D23 /* FBTask.h */; settings = {ATTRIBUTES = (Public, ); }; };
		AA48774E1BAC74B9007F7D23 /* FBTask.m in Sources */ = {isa = PBXBuildFile; fileRef = AA4877051BAC74B9007F7D23 /* FBTask.m */; settings = {ASSET_TAGS = (); }; };
		AA48774F1BAC74B9007F7D23 /* FBTaskExecutor+Convenience.h in Headers */ = {isa = PBXBuildFile; fileRef = AA4877061BAC74B9007F7D23 /* FBTaskExecutor+Convenience.h */; settings = {ATTRIBUTES = (Public, ); }; };
		AA4877501BAC74B9007F7D23 /* FBTaskExecutor+Convenience.m in Sources */ = {isa = PBXBuildFile; fileRef = AA4877071BAC74B9007F7D23 /* FBTaskExecutor+Convenience.m */; settings = {ASSET_TAGS = (); }; };
		AA4877511BAC74B9007F7D23 /* FBTaskExecutor+Private.h in Headers */ = {isa = PBXBuildFile; fileRef = AA4877081BAC74B9007F7D23 /* FBTaskExecutor+Private.h */; settings = {ATTRIBUTES = (Public, ); }; };
		AA4877521BAC74B9007F7D23 /* FBTaskExecutor.h in Headers */ = {isa = PBXBuildFile; fileRef = AA4877091BAC74B9007F7D23 /* FBTaskExecutor.h */; settings = {ATTRIBUTES = (Public, ); }; };
		AA4877531BAC74B9007F7D23 /* FBTaskExecutor.m in Sources */ = {isa = PBXBuildFile; fileRef = AA48770A1BAC74B9007F7D23 /* FBTaskExecutor.m */; settings = {ASSET_TAGS = (); }; };
		AA4877541BAC74B9007F7D23 /* FBTerminationHandle.h in Headers */ = {isa = PBXBuildFile; fileRef = AA48770B1BAC74B9007F7D23 /* FBTerminationHandle.h */; settings = {ATTRIBUTES = (Public, ); }; };
		AA4877551BAC74B9007F7D23 /* FBTerminationHandle.m in Sources */ = {isa = PBXBuildFile; fileRef = AA48770C1BAC74B9007F7D23 /* FBTerminationHandle.m */; settings = {ASSET_TAGS = (); }; };
		AA4877561BAC74B9007F7D23 /* FBSimulatorLogger.h in Headers */ = {isa = PBXBuildFile; fileRef = AA48770E1BAC74B9007F7D23 /* FBSimulatorLogger.h */; settings = {ATTRIBUTES = (Public, ); }; };
		AA4877571BAC74B9007F7D23 /* FBSimulatorLogger.m in Sources */ = {isa = PBXBuildFile; fileRef = AA48770F1BAC74B9007F7D23 /* FBSimulatorLogger.m */; settings = {ASSET_TAGS = (); }; };
		AA4877581BAC74B9007F7D23 /* NSRunLoop+SimulatorControlAdditions.h in Headers */ = {isa = PBXBuildFile; fileRef = AA4877101BAC74B9007F7D23 /* NSRunLoop+SimulatorControlAdditions.h */; settings = {ATTRIBUTES = (Public, ); }; };
		AA4877591BAC74B9007F7D23 /* NSRunLoop+SimulatorControlAdditions.m in Sources */ = {isa = PBXBuildFile; fileRef = AA4877111BAC74B9007F7D23 /* NSRunLoop+SimulatorControlAdditions.m */; settings = {ASSET_TAGS = (); }; };
		AA51E4991BA1CA3C0053141E /* FBSimulatorApplicationTests.m in Sources */ = {isa = PBXBuildFile; fileRef = AA51E4901BA1CA3C0053141E /* FBSimulatorApplicationTests.m */; settings = {ASSET_TAGS = (); }; };
		AA51E49A1BA1CA3C0053141E /* FBSimulatorControlApplicationLaunchTests.m in Sources */ = {isa = PBXBuildFile; fileRef = AA51E4911BA1CA3C0053141E /* FBSimulatorControlApplicationLaunchTests.m */; settings = {ASSET_TAGS = (); }; };
		AA51E49B1BA1CA3C0053141E /* FBSimulatorControlConfigurationTests.m in Sources */ = {isa = PBXBuildFile; fileRef = AA51E4921BA1CA3C0053141E /* FBSimulatorControlConfigurationTests.m */; settings = {ASSET_TAGS = (); }; };
		AA51E49C1BA1CA3C0053141E /* FBSimulatorControlSimulatorLaunchTests.m in Sources */ = {isa = PBXBuildFile; fileRef = AA51E4931BA1CA3C0053141E /* FBSimulatorControlSimulatorLaunchTests.m */; settings = {ASSET_TAGS = (); }; };
		AA51E49D1BA1CA3C0053141E /* FBSimulatorPoolTests.m in Sources */ = {isa = PBXBuildFile; fileRef = AA51E4941BA1CA3C0053141E /* FBSimulatorPoolTests.m */; settings = {ASSET_TAGS = (); }; };
		AA51E49E1BA1CA3C0053141E /* FBSimulatorStateTests.m in Sources */ = {isa = PBXBuildFile; fileRef = AA51E4951BA1CA3C0053141E /* FBSimulatorStateTests.m */; settings = {ASSET_TAGS = (); }; };
		AA5696381B9FB7B500A2918F /* DVTFoundation.framework in Frameworks */ = {isa = PBXBuildFile; fileRef = AA5696371B9FB7B500A2918F /* DVTFoundation.framework */; };
		AA56963A1B9FB7C800A2918F /* DVTiPhoneSimulatorRemoteClient.framework in Frameworks */ = {isa = PBXBuildFile; fileRef = AA5696391B9FB7C800A2918F /* DVTiPhoneSimulatorRemoteClient.framework */; };
		AA74B9991BB014A200C1E59C /* FBSimulatorError.h in Headers */ = {isa = PBXBuildFile; fileRef = AA74B9971BB014A200C1E59C /* FBSimulatorError.h */; settings = {ATTRIBUTES = (Public, ); }; };
		AA74B99A1BB014A200C1E59C /* FBSimulatorError.m in Sources */ = {isa = PBXBuildFile; fileRef = AA74B9981BB014A200C1E59C /* FBSimulatorError.m */; settings = {ASSET_TAGS = (); }; };
		AA74B99C1BB02CD600C1E59C /* FBSimulatorPoolAllocationTests.m in Sources */ = {isa = PBXBuildFile; fileRef = AA74B99B1BB02CD600C1E59C /* FBSimulatorPoolAllocationTests.m */; settings = {ASSET_TAGS = (); }; };
		AA74B99E1BB04A4300C1E59C /* FBProcessLaunchConfigurationTests.m in Sources */ = {isa = PBXBuildFile; fileRef = AA74B99D1BB04A4300C1E59C /* FBProcessLaunchConfigurationTests.m */; settings = {ASSET_TAGS = (); }; };
		AA819DB71B9FB40D002F58CA /* FBSimulatorControl.framework in Frameworks */ = {isa = PBXBuildFile; fileRef = 1DD70E291A4B50E500000001 /* FBSimulatorControl.framework */; };
<<<<<<< HEAD
		AA8DF8C31BB1842600CC0411 /* FBInteraction.h in Headers */ = {isa = PBXBuildFile; fileRef = AA8DF8C11BB1842600CC0411 /* FBInteraction.h */; settings = {ATTRIBUTES = (Public, ); }; };
		AA8DF8C41BB1842600CC0411 /* FBInteraction.m in Sources */ = {isa = PBXBuildFile; fileRef = AA8DF8C21BB1842600CC0411 /* FBInteraction.m */; settings = {ASSET_TAGS = (); }; };
=======
		AA8DF8C01BB1698000CC0411 /* FBSimulatorSessionLifecycleTests.m in Sources */ = {isa = PBXBuildFile; fileRef = AA8DF8BF1BB1698000CC0411 /* FBSimulatorSessionLifecycleTests.m */; settings = {ASSET_TAGS = (); }; };
>>>>>>> 5ccc4451
		AA8DFB101BAC76B60076A6C2 /* FBSimulatorControlNotificationAssertion.m in Sources */ = {isa = PBXBuildFile; fileRef = AA8DFB0D1BAC76B60076A6C2 /* FBSimulatorControlNotificationAssertion.m */; settings = {ASSET_TAGS = (); }; };
		AA8DFB111BAC76B60076A6C2 /* FBSimulatorSessionStateAssertion.m in Sources */ = {isa = PBXBuildFile; fileRef = AA8DFB0F1BAC76B60076A6C2 /* FBSimulatorSessionStateAssertion.m */; settings = {ASSET_TAGS = (); }; };
		AAC083751B9FB88B00451648 /* CoreSimulator.framework in Frameworks */ = {isa = PBXBuildFile; fileRef = 1DD70E29B6970A5500000000 /* CoreSimulator.framework */; };
		AAC083761B9FB89600451648 /* CoreGraphics.framework in Frameworks */ = {isa = PBXBuildFile; fileRef = 1DD70E29A6018C7A00000000 /* CoreGraphics.framework */; };
		AAC083781B9FBA7600451648 /* FBSimulatorControl.framework in CopyFiles */ = {isa = PBXBuildFile; fileRef = 1DD70E291A4B50E500000001 /* FBSimulatorControl.framework */; settings = {ATTRIBUTES = (RemoveHeadersOnCopy, ); }; };
		AAC083791B9FBACB00451648 /* Cocoa.framework in Frameworks */ = {isa = PBXBuildFile; fileRef = 1DD70E2976B173B900000000 /* Cocoa.framework */; };
		E7A30F041AC72D1E00000000 /* DVTiPhoneSimulatorRemoteClient.framework in Frameworks */ = {isa = PBXBuildFile; fileRef = 1DD70E291AC72D1E00000000 /* DVTiPhoneSimulatorRemoteClient.framework */; };
		E7A30F0476B173B900000000 /* Cocoa.framework in Frameworks */ = {isa = PBXBuildFile; fileRef = 1DD70E2976B173B900000000 /* Cocoa.framework */; };
		E7A30F04A6018C7A00000000 /* CoreGraphics.framework in Frameworks */ = {isa = PBXBuildFile; fileRef = 1DD70E29A6018C7A00000000 /* CoreGraphics.framework */; };
		E7A30F04B67B6FA500000000 /* DVTFoundation.framework in Frameworks */ = {isa = PBXBuildFile; fileRef = 1DD70E29B67B6FA500000000 /* DVTFoundation.framework */; };
		E7A30F04B6970A5500000000 /* CoreSimulator.framework in Frameworks */ = {isa = PBXBuildFile; fileRef = 1DD70E29B6970A5500000000 /* CoreSimulator.framework */; };
/* End PBXBuildFile section */

/* Begin PBXContainerItemProxy section */
		AA819DB81B9FB40D002F58CA /* PBXContainerItemProxy */ = {
			isa = PBXContainerItemProxy;
			containerPortal = 96C84793390C419500000000 /* Project object */;
			proxyType = 1;
			remoteGlobalIDString = E66DC04E390C419500000000;
			remoteInfo = FBSimulatorControl;
		};
/* End PBXContainerItemProxy section */

/* Begin PBXCopyFilesBuildPhase section */
		AAC083771B9FBA6000451648 /* CopyFiles */ = {
			isa = PBXCopyFilesBuildPhase;
			buildActionMask = 2147483647;
			dstPath = "";
			dstSubfolderSpec = 10;
			files = (
				AAC083781B9FBA7600451648 /* FBSimulatorControl.framework in CopyFiles */,
			);
			runOnlyForDeploymentPostprocessing = 0;
		};
/* End PBXCopyFilesBuildPhase section */

/* Begin PBXFileReference section */
		09EEEC5E6CB07C39C0D6ABAE /* Pods-FBSimulatorControlTests.profile.xcconfig */ = {isa = PBXFileReference; includeInIndex = 1; lastKnownFileType = text.xcconfig; name = "Pods-FBSimulatorControlTests.profile.xcconfig"; path = "Pods/Target Support Files/Pods-FBSimulatorControlTests/Pods-FBSimulatorControlTests.profile.xcconfig"; sourceTree = "<group>"; };
		0BCCF2A1C420FAA5C8B48AA0 /* Pods-FBSimulatorControlTests.debug.xcconfig */ = {isa = PBXFileReference; includeInIndex = 1; lastKnownFileType = text.xcconfig; name = "Pods-FBSimulatorControlTests.debug.xcconfig"; path = "Pods/Target Support Files/Pods-FBSimulatorControlTests/Pods-FBSimulatorControlTests.debug.xcconfig"; sourceTree = "<group>"; };
		1DD70E291A4B50E500000000 /* FBSimulatorControl.framework */ = {isa = PBXFileReference; explicitFileType = wrapper.framework; path = FBSimulatorControl.framework; sourceTree = BUILT_PRODUCTS_DIR; };
		1DD70E291A4B50E500000001 /* FBSimulatorControl.framework */ = {isa = PBXFileReference; explicitFileType = wrapper.framework; path = FBSimulatorControl.framework; sourceTree = BUILT_PRODUCTS_DIR; };
		1DD70E291AC72D1E00000000 /* DVTiPhoneSimulatorRemoteClient.framework */ = {isa = PBXFileReference; explicitFileType = wrapper.framework; name = DVTiPhoneSimulatorRemoteClient.framework; path = ../SharedFrameworks/DVTiPhoneSimulatorRemoteClient.framework; sourceTree = DEVELOPER_DIR; };
		1DD70E2937375B6D00000000 /* XCTest.framework */ = {isa = PBXFileReference; explicitFileType = wrapper.framework; name = XCTest.framework; path = Developer/Library/Frameworks/XCTest.framework; sourceTree = PLATFORM_DIR; };
		1DD70E296490B34100000000 /* OCMockMac.framework */ = {isa = PBXFileReference; explicitFileType = wrapper.framework; path = OCMockMac.framework; sourceTree = BUILT_PRODUCTS_DIR; };
		1DD70E2976B173B900000000 /* Cocoa.framework */ = {isa = PBXFileReference; explicitFileType = wrapper.framework; name = Cocoa.framework; path = System/Library/Frameworks/Cocoa.framework; sourceTree = SDKROOT; };
		1DD70E29A6018C7A00000000 /* CoreGraphics.framework */ = {isa = PBXFileReference; explicitFileType = wrapper.framework; name = CoreGraphics.framework; path = System/Library/Frameworks/CoreGraphics.framework; sourceTree = SDKROOT; };
		1DD70E29B67B6FA500000000 /* DVTFoundation.framework */ = {isa = PBXFileReference; explicitFileType = wrapper.framework; name = DVTFoundation.framework; path = ../SharedFrameworks/DVTFoundation.framework; sourceTree = DEVELOPER_DIR; };
		1DD70E29B6970A5500000000 /* CoreSimulator.framework */ = {isa = PBXFileReference; explicitFileType = wrapper.framework; name = CoreSimulator.framework; path = Library/PrivateFrameworks/CoreSimulator.framework; sourceTree = DEVELOPER_DIR; };
		AA4876491BAC7399007F7D23 /* FBSimulatorControl-Info.plist */ = {isa = PBXFileReference; fileEncoding = 4; lastKnownFileType = text.plist.xml; path = "FBSimulatorControl-Info.plist"; sourceTree = "<group>"; };
		AA4876C41BAC74B9007F7D23 /* FBProcessLaunchConfiguration+Helpers.h */ = {isa = PBXFileReference; fileEncoding = 4; lastKnownFileType = sourcecode.c.h; path = "FBProcessLaunchConfiguration+Helpers.h"; sourceTree = "<group>"; };
		AA4876C51BAC74B9007F7D23 /* FBProcessLaunchConfiguration+Helpers.m */ = {isa = PBXFileReference; fileEncoding = 4; lastKnownFileType = sourcecode.c.objc; path = "FBProcessLaunchConfiguration+Helpers.m"; sourceTree = "<group>"; };
		AA4876C61BAC74B9007F7D23 /* FBProcessLaunchConfiguration+Private.h */ = {isa = PBXFileReference; fileEncoding = 4; lastKnownFileType = sourcecode.c.h; path = "FBProcessLaunchConfiguration+Private.h"; sourceTree = "<group>"; };
		AA4876C71BAC74B9007F7D23 /* FBProcessLaunchConfiguration.h */ = {isa = PBXFileReference; fileEncoding = 4; lastKnownFileType = sourcecode.c.h; path = FBProcessLaunchConfiguration.h; sourceTree = "<group>"; };
		AA4876C81BAC74B9007F7D23 /* FBProcessLaunchConfiguration.m */ = {isa = PBXFileReference; fileEncoding = 4; lastKnownFileType = sourcecode.c.objc; path = FBProcessLaunchConfiguration.m; sourceTree = "<group>"; };
		AA4876C91BAC74B9007F7D23 /* FBSimulatorConfiguration+Convenience.h */ = {isa = PBXFileReference; fileEncoding = 4; lastKnownFileType = sourcecode.c.h; path = "FBSimulatorConfiguration+Convenience.h"; sourceTree = "<group>"; };
		AA4876CA1BAC74B9007F7D23 /* FBSimulatorConfiguration+Convenience.m */ = {isa = PBXFileReference; fileEncoding = 4; lastKnownFileType = sourcecode.c.objc; path = "FBSimulatorConfiguration+Convenience.m"; sourceTree = "<group>"; };
		AA4876CB1BAC74B9007F7D23 /* FBSimulatorConfiguration+DTMobile.h */ = {isa = PBXFileReference; fileEncoding = 4; lastKnownFileType = sourcecode.c.h; path = "FBSimulatorConfiguration+DTMobile.h"; sourceTree = "<group>"; };
		AA4876CC1BAC74B9007F7D23 /* FBSimulatorConfiguration+DTMobile.m */ = {isa = PBXFileReference; fileEncoding = 4; lastKnownFileType = sourcecode.c.objc; path = "FBSimulatorConfiguration+DTMobile.m"; sourceTree = "<group>"; };
		AA4876CD1BAC74B9007F7D23 /* FBSimulatorConfiguration+Private.h */ = {isa = PBXFileReference; fileEncoding = 4; lastKnownFileType = sourcecode.c.h; path = "FBSimulatorConfiguration+Private.h"; sourceTree = "<group>"; };
		AA4876CE1BAC74B9007F7D23 /* FBSimulatorConfiguration.h */ = {isa = PBXFileReference; fileEncoding = 4; lastKnownFileType = sourcecode.c.h; path = FBSimulatorConfiguration.h; sourceTree = "<group>"; };
		AA4876CF1BAC74B9007F7D23 /* FBSimulatorConfiguration.m */ = {isa = PBXFileReference; fileEncoding = 4; lastKnownFileType = sourcecode.c.objc; path = FBSimulatorConfiguration.m; sourceTree = "<group>"; };
		AA4876D01BAC74B9007F7D23 /* FBSimulatorControlConfiguration.h */ = {isa = PBXFileReference; fileEncoding = 4; lastKnownFileType = sourcecode.c.h; path = FBSimulatorControlConfiguration.h; sourceTree = "<group>"; };
		AA4876D11BAC74B9007F7D23 /* FBSimulatorControlConfiguration.m */ = {isa = PBXFileReference; fileEncoding = 4; lastKnownFileType = sourcecode.c.objc; path = FBSimulatorControlConfiguration.m; sourceTree = "<group>"; };
		AA4876D21BAC74B9007F7D23 /* FBSimulatorControlStaticConfiguration.h */ = {isa = PBXFileReference; fileEncoding = 4; lastKnownFileType = sourcecode.c.h; path = FBSimulatorControlStaticConfiguration.h; sourceTree = "<group>"; };
		AA4876D31BAC74B9007F7D23 /* FBSimulatorControlStaticConfiguration.m */ = {isa = PBXFileReference; fileEncoding = 4; lastKnownFileType = sourcecode.c.objc; path = FBSimulatorControlStaticConfiguration.m; sourceTree = "<group>"; };
		AA4876D51BAC74B9007F7D23 /* FBSimulator+Private.h */ = {isa = PBXFileReference; fileEncoding = 4; lastKnownFileType = sourcecode.c.h; path = "FBSimulator+Private.h"; sourceTree = "<group>"; };
		AA4876D61BAC74B9007F7D23 /* FBSimulator+Queries.h */ = {isa = PBXFileReference; fileEncoding = 4; lastKnownFileType = sourcecode.c.h; path = "FBSimulator+Queries.h"; sourceTree = "<group>"; };
		AA4876D71BAC74B9007F7D23 /* FBSimulator+Queries.m */ = {isa = PBXFileReference; fileEncoding = 4; lastKnownFileType = sourcecode.c.objc; path = "FBSimulator+Queries.m"; sourceTree = "<group>"; };
		AA4876D81BAC74B9007F7D23 /* FBSimulator.h */ = {isa = PBXFileReference; fileEncoding = 4; lastKnownFileType = sourcecode.c.h; path = FBSimulator.h; sourceTree = "<group>"; };
		AA4876D91BAC74B9007F7D23 /* FBSimulator.m */ = {isa = PBXFileReference; fileEncoding = 4; lastKnownFileType = sourcecode.c.objc; path = FBSimulator.m; sourceTree = "<group>"; };
		AA4876DA1BAC74B9007F7D23 /* FBSimulatorControl+Private.h */ = {isa = PBXFileReference; fileEncoding = 4; lastKnownFileType = sourcecode.c.h; path = "FBSimulatorControl+Private.h"; sourceTree = "<group>"; };
		AA4876DB1BAC74B9007F7D23 /* FBSimulatorControl.h */ = {isa = PBXFileReference; fileEncoding = 4; lastKnownFileType = sourcecode.c.h; path = FBSimulatorControl.h; sourceTree = "<group>"; };
		AA4876DC1BAC74B9007F7D23 /* FBSimulatorControl.m */ = {isa = PBXFileReference; fileEncoding = 4; lastKnownFileType = sourcecode.c.objc; path = FBSimulatorControl.m; sourceTree = "<group>"; };
		AA4876DD1BAC74B9007F7D23 /* FBSimulatorInteraction+Private.h */ = {isa = PBXFileReference; fileEncoding = 4; lastKnownFileType = sourcecode.c.h; path = "FBSimulatorInteraction+Private.h"; sourceTree = "<group>"; };
		AA4876DE1BAC74B9007F7D23 /* FBSimulatorInteraction.h */ = {isa = PBXFileReference; fileEncoding = 4; lastKnownFileType = sourcecode.c.h; path = FBSimulatorInteraction.h; sourceTree = "<group>"; };
		AA4876DF1BAC74B9007F7D23 /* FBSimulatorInteraction.m */ = {isa = PBXFileReference; fileEncoding = 4; lastKnownFileType = sourcecode.c.objc; path = FBSimulatorInteraction.m; sourceTree = "<group>"; };
		AA4876E01BAC74B9007F7D23 /* FBSimulatorPool+Private.h */ = {isa = PBXFileReference; fileEncoding = 4; lastKnownFileType = sourcecode.c.h; path = "FBSimulatorPool+Private.h"; sourceTree = "<group>"; };
		AA4876E11BAC74B9007F7D23 /* FBSimulatorPool.h */ = {isa = PBXFileReference; fileEncoding = 4; lastKnownFileType = sourcecode.c.h; path = FBSimulatorPool.h; sourceTree = "<group>"; };
		AA4876E21BAC74B9007F7D23 /* FBSimulatorPool.m */ = {isa = PBXFileReference; fileEncoding = 4; lastKnownFileType = sourcecode.c.objc; path = FBSimulatorPool.m; sourceTree = "<group>"; };
		AA4876E41BAC74B9007F7D23 /* FBSimulatorApplication.h */ = {isa = PBXFileReference; fileEncoding = 4; lastKnownFileType = sourcecode.c.h; path = FBSimulatorApplication.h; sourceTree = "<group>"; };
		AA4876E51BAC74B9007F7D23 /* FBSimulatorApplication.m */ = {isa = PBXFileReference; fileEncoding = 4; lastKnownFileType = sourcecode.c.objc; path = FBSimulatorApplication.m; sourceTree = "<group>"; };
		AA4876E61BAC74B9007F7D23 /* FBSimulatorProcess+Private.h */ = {isa = PBXFileReference; fileEncoding = 4; lastKnownFileType = sourcecode.c.h; path = "FBSimulatorProcess+Private.h"; sourceTree = "<group>"; };
		AA4876E71BAC74B9007F7D23 /* FBSimulatorProcess.h */ = {isa = PBXFileReference; fileEncoding = 4; lastKnownFileType = sourcecode.c.h; path = FBSimulatorProcess.h; sourceTree = "<group>"; };
		AA4876E81BAC74B9007F7D23 /* FBSimulatorProcess.m */ = {isa = PBXFileReference; fileEncoding = 4; lastKnownFileType = sourcecode.c.objc; path = FBSimulatorProcess.m; sourceTree = "<group>"; };
		AA4876EA1BAC74B9007F7D23 /* FBCoreSimulatorNotifier.h */ = {isa = PBXFileReference; fileEncoding = 4; lastKnownFileType = sourcecode.c.h; path = FBCoreSimulatorNotifier.h; sourceTree = "<group>"; };
		AA4876EB1BAC74B9007F7D23 /* FBCoreSimulatorNotifier.m */ = {isa = PBXFileReference; fileEncoding = 4; lastKnownFileType = sourcecode.c.objc; path = FBCoreSimulatorNotifier.m; sourceTree = "<group>"; };
		AA4876EC1BAC74B9007F7D23 /* FBDispatchSourceNotifier.h */ = {isa = PBXFileReference; fileEncoding = 4; lastKnownFileType = sourcecode.c.h; path = FBDispatchSourceNotifier.h; sourceTree = "<group>"; };
		AA4876ED1BAC74B9007F7D23 /* FBDispatchSourceNotifier.m */ = {isa = PBXFileReference; fileEncoding = 4; lastKnownFileType = sourcecode.c.objc; path = FBDispatchSourceNotifier.m; sourceTree = "<group>"; };
		AA4876EF1BAC74B9007F7D23 /* FBSimulatorSession+Convenience.h */ = {isa = PBXFileReference; fileEncoding = 4; lastKnownFileType = sourcecode.c.h; path = "FBSimulatorSession+Convenience.h"; sourceTree = "<group>"; };
		AA4876F01BAC74B9007F7D23 /* FBSimulatorSession+Convenience.m */ = {isa = PBXFileReference; fileEncoding = 4; lastKnownFileType = sourcecode.c.objc; path = "FBSimulatorSession+Convenience.m"; sourceTree = "<group>"; };
		AA4876F11BAC74B9007F7D23 /* FBSimulatorSession+Private.h */ = {isa = PBXFileReference; fileEncoding = 4; lastKnownFileType = sourcecode.c.h; path = "FBSimulatorSession+Private.h"; sourceTree = "<group>"; };
		AA4876F21BAC74B9007F7D23 /* FBSimulatorSession.h */ = {isa = PBXFileReference; fileEncoding = 4; lastKnownFileType = sourcecode.c.h; path = FBSimulatorSession.h; sourceTree = "<group>"; };
		AA4876F31BAC74B9007F7D23 /* FBSimulatorSession.m */ = {isa = PBXFileReference; fileEncoding = 4; lastKnownFileType = sourcecode.c.objc; path = FBSimulatorSession.m; sourceTree = "<group>"; };
		AA4876F41BAC74B9007F7D23 /* FBSimulatorSessionInteraction+Diagnostics.h */ = {isa = PBXFileReference; fileEncoding = 4; lastKnownFileType = sourcecode.c.h; path = "FBSimulatorSessionInteraction+Diagnostics.h"; sourceTree = "<group>"; };
		AA4876F51BAC74B9007F7D23 /* FBSimulatorSessionInteraction+Diagnostics.m */ = {isa = PBXFileReference; fileEncoding = 4; lastKnownFileType = sourcecode.c.objc; path = "FBSimulatorSessionInteraction+Diagnostics.m"; sourceTree = "<group>"; };
		AA4876F61BAC74B9007F7D23 /* FBSimulatorSessionInteraction+Private.h */ = {isa = PBXFileReference; fileEncoding = 4; lastKnownFileType = sourcecode.c.h; path = "FBSimulatorSessionInteraction+Private.h"; sourceTree = "<group>"; };
		AA4876F71BAC74B9007F7D23 /* FBSimulatorSessionInteraction.h */ = {isa = PBXFileReference; fileEncoding = 4; lastKnownFileType = sourcecode.c.h; path = FBSimulatorSessionInteraction.h; sourceTree = "<group>"; };
		AA4876F81BAC74B9007F7D23 /* FBSimulatorSessionInteraction.m */ = {isa = PBXFileReference; fileEncoding = 4; lastKnownFileType = sourcecode.c.objc; path = FBSimulatorSessionInteraction.m; sourceTree = "<group>"; };
		AA4876F91BAC74B9007F7D23 /* FBSimulatorSessionLifecycle.h */ = {isa = PBXFileReference; fileEncoding = 4; lastKnownFileType = sourcecode.c.h; path = FBSimulatorSessionLifecycle.h; sourceTree = "<group>"; };
		AA4876FA1BAC74B9007F7D23 /* FBSimulatorSessionLifecycle.m */ = {isa = PBXFileReference; fileEncoding = 4; lastKnownFileType = sourcecode.c.objc; path = FBSimulatorSessionLifecycle.m; sourceTree = "<group>"; };
		AA4876FB1BAC74B9007F7D23 /* FBSimulatorSessionState+Private.h */ = {isa = PBXFileReference; fileEncoding = 4; lastKnownFileType = sourcecode.c.h; path = "FBSimulatorSessionState+Private.h"; sourceTree = "<group>"; };
		AA4876FC1BAC74B9007F7D23 /* FBSimulatorSessionState+Queries.h */ = {isa = PBXFileReference; fileEncoding = 4; lastKnownFileType = sourcecode.c.h; path = "FBSimulatorSessionState+Queries.h"; sourceTree = "<group>"; };
		AA4876FD1BAC74B9007F7D23 /* FBSimulatorSessionState+Queries.m */ = {isa = PBXFileReference; fileEncoding = 4; lastKnownFileType = sourcecode.c.objc; path = "FBSimulatorSessionState+Queries.m"; sourceTree = "<group>"; };
		AA4876FE1BAC74B9007F7D23 /* FBSimulatorSessionState.h */ = {isa = PBXFileReference; fileEncoding = 4; lastKnownFileType = sourcecode.c.h; path = FBSimulatorSessionState.h; sourceTree = "<group>"; };
		AA4876FF1BAC74B9007F7D23 /* FBSimulatorSessionState.m */ = {isa = PBXFileReference; fileEncoding = 4; lastKnownFileType = sourcecode.c.objc; path = FBSimulatorSessionState.m; sourceTree = "<group>"; };
		AA4877001BAC74B9007F7D23 /* FBSimulatorSessionStateGenerator.h */ = {isa = PBXFileReference; fileEncoding = 4; lastKnownFileType = sourcecode.c.h; path = FBSimulatorSessionStateGenerator.h; sourceTree = "<group>"; };
		AA4877011BAC74B9007F7D23 /* FBSimulatorSessionStateGenerator.m */ = {isa = PBXFileReference; fileEncoding = 4; lastKnownFileType = sourcecode.c.objc; path = FBSimulatorSessionStateGenerator.m; sourceTree = "<group>"; };
		AA4877031BAC74B9007F7D23 /* FBTask+Private.h */ = {isa = PBXFileReference; fileEncoding = 4; lastKnownFileType = sourcecode.c.h; path = "FBTask+Private.h"; sourceTree = "<group>"; };
		AA4877041BAC74B9007F7D23 /* FBTask.h */ = {isa = PBXFileReference; fileEncoding = 4; lastKnownFileType = sourcecode.c.h; path = FBTask.h; sourceTree = "<group>"; };
		AA4877051BAC74B9007F7D23 /* FBTask.m */ = {isa = PBXFileReference; fileEncoding = 4; lastKnownFileType = sourcecode.c.objc; path = FBTask.m; sourceTree = "<group>"; };
		AA4877061BAC74B9007F7D23 /* FBTaskExecutor+Convenience.h */ = {isa = PBXFileReference; fileEncoding = 4; lastKnownFileType = sourcecode.c.h; path = "FBTaskExecutor+Convenience.h"; sourceTree = "<group>"; };
		AA4877071BAC74B9007F7D23 /* FBTaskExecutor+Convenience.m */ = {isa = PBXFileReference; fileEncoding = 4; lastKnownFileType = sourcecode.c.objc; path = "FBTaskExecutor+Convenience.m"; sourceTree = "<group>"; };
		AA4877081BAC74B9007F7D23 /* FBTaskExecutor+Private.h */ = {isa = PBXFileReference; fileEncoding = 4; lastKnownFileType = sourcecode.c.h; path = "FBTaskExecutor+Private.h"; sourceTree = "<group>"; };
		AA4877091BAC74B9007F7D23 /* FBTaskExecutor.h */ = {isa = PBXFileReference; fileEncoding = 4; lastKnownFileType = sourcecode.c.h; path = FBTaskExecutor.h; sourceTree = "<group>"; };
		AA48770A1BAC74B9007F7D23 /* FBTaskExecutor.m */ = {isa = PBXFileReference; fileEncoding = 4; lastKnownFileType = sourcecode.c.objc; path = FBTaskExecutor.m; sourceTree = "<group>"; };
		AA48770B1BAC74B9007F7D23 /* FBTerminationHandle.h */ = {isa = PBXFileReference; fileEncoding = 4; lastKnownFileType = sourcecode.c.h; path = FBTerminationHandle.h; sourceTree = "<group>"; };
		AA48770C1BAC74B9007F7D23 /* FBTerminationHandle.m */ = {isa = PBXFileReference; fileEncoding = 4; lastKnownFileType = sourcecode.c.objc; path = FBTerminationHandle.m; sourceTree = "<group>"; };
		AA48770E1BAC74B9007F7D23 /* FBSimulatorLogger.h */ = {isa = PBXFileReference; fileEncoding = 4; lastKnownFileType = sourcecode.c.h; path = FBSimulatorLogger.h; sourceTree = "<group>"; };
		AA48770F1BAC74B9007F7D23 /* FBSimulatorLogger.m */ = {isa = PBXFileReference; fileEncoding = 4; lastKnownFileType = sourcecode.c.objc; path = FBSimulatorLogger.m; sourceTree = "<group>"; };
		AA4877101BAC74B9007F7D23 /* NSRunLoop+SimulatorControlAdditions.h */ = {isa = PBXFileReference; fileEncoding = 4; lastKnownFileType = sourcecode.c.h; path = "NSRunLoop+SimulatorControlAdditions.h"; sourceTree = "<group>"; };
		AA4877111BAC74B9007F7D23 /* NSRunLoop+SimulatorControlAdditions.m */ = {isa = PBXFileReference; fileEncoding = 4; lastKnownFileType = sourcecode.c.objc; path = "NSRunLoop+SimulatorControlAdditions.m"; sourceTree = "<group>"; };
		AA48775C1BAC74DC007F7D23 /* NSArray-argv.h */ = {isa = PBXFileReference; lastKnownFileType = sourcecode.c.h; path = "NSArray-argv.h"; sourceTree = "<group>"; };
		AA48775D1BAC74DC007F7D23 /* NSDictionary-envp.h */ = {isa = PBXFileReference; lastKnownFileType = sourcecode.c.h; path = "NSDictionary-envp.h"; sourceTree = "<group>"; };
		AA48775E1BAC74DC007F7D23 /* NSError-SimError.h */ = {isa = PBXFileReference; lastKnownFileType = sourcecode.c.h; path = "NSError-SimError.h"; sourceTree = "<group>"; };
		AA48775F1BAC74DC007F7D23 /* NSString-cputype.h */ = {isa = PBXFileReference; lastKnownFileType = sourcecode.c.h; path = "NSString-cputype.h"; sourceTree = "<group>"; };
		AA4877601BAC74DC007F7D23 /* NSUserDefaults-SimDefaults.h */ = {isa = PBXFileReference; lastKnownFileType = sourcecode.c.h; path = "NSUserDefaults-SimDefaults.h"; sourceTree = "<group>"; };
		AA4877611BAC74DC007F7D23 /* SimDevice.h */ = {isa = PBXFileReference; lastKnownFileType = sourcecode.c.h; path = SimDevice.h; sourceTree = "<group>"; };
		AA4877631BAC74DC007F7D23 /* SimDeviceNotificationManager.h */ = {isa = PBXFileReference; lastKnownFileType = sourcecode.c.h; path = SimDeviceNotificationManager.h; sourceTree = "<group>"; };
		AA4877651BAC74DC007F7D23 /* SimDeviceNotifier-Protocol.h */ = {isa = PBXFileReference; lastKnownFileType = sourcecode.c.h; path = "SimDeviceNotifier-Protocol.h"; sourceTree = "<group>"; };
		AA4877661BAC74DC007F7D23 /* SimDeviceSet.h */ = {isa = PBXFileReference; lastKnownFileType = sourcecode.c.h; path = SimDeviceSet.h; sourceTree = "<group>"; };
		AA4877671BAC74DC007F7D23 /* SimDeviceType.h */ = {isa = PBXFileReference; lastKnownFileType = sourcecode.c.h; path = SimDeviceType.h; sourceTree = "<group>"; };
		AA4877681BAC74DC007F7D23 /* SimRuntime.h */ = {isa = PBXFileReference; lastKnownFileType = sourcecode.c.h; path = SimRuntime.h; sourceTree = "<group>"; };
		AA4877691BAC74DC007F7D23 /* SimServiceConnectionManager.h */ = {isa = PBXFileReference; lastKnownFileType = sourcecode.c.h; path = SimServiceConnectionManager.h; sourceTree = "<group>"; };
		AA48776A1BAC74DC007F7D23 /* SimVerifier.h */ = {isa = PBXFileReference; lastKnownFileType = sourcecode.c.h; path = SimVerifier.h; sourceTree = "<group>"; };
		AA48776C1BAC74DC007F7D23 /* _DVTAsynchronousRequest.h */ = {isa = PBXFileReference; lastKnownFileType = sourcecode.c.h; path = _DVTAsynchronousRequest.h; sourceTree = "<group>"; };
		AA48776D1BAC74DC007F7D23 /* _DVTCancellationBlockToken.h */ = {isa = PBXFileReference; lastKnownFileType = sourcecode.c.h; path = _DVTCancellationBlockToken.h; sourceTree = "<group>"; };
		AA48776E1BAC74DC007F7D23 /* _DVTDeallocationMonitorInfo.h */ = {isa = PBXFileReference; lastKnownFileType = sourcecode.c.h; path = _DVTDeallocationMonitorInfo.h; sourceTree = "<group>"; };
		AA48776F1BAC74DC007F7D23 /* _DVTDeviceLocatorTracker.h */ = {isa = PBXFileReference; lastKnownFileType = sourcecode.c.h; path = _DVTDeviceLocatorTracker.h; sourceTree = "<group>"; };
		AA4877701BAC74DC007F7D23 /* _DVTDiffHashingDictionaryDiffHashContext.h */ = {isa = PBXFileReference; lastKnownFileType = sourcecode.c.h; path = _DVTDiffHashingDictionaryDiffHashContext.h; sourceTree = "<group>"; };
		AA4877711BAC74DC007F7D23 /* _DVTDiffLineDataSourceConsistentCopy.h */ = {isa = PBXFileReference; lastKnownFileType = sourcecode.c.h; path = _DVTDiffLineDataSourceConsistentCopy.h; sourceTree = "<group>"; };
		AA4877721BAC74DC007F7D23 /* _DVTDisallowFinishToken.h */ = {isa = PBXFileReference; lastKnownFileType = sourcecode.c.h; path = _DVTDisallowFinishToken.h; sourceTree = "<group>"; };
		AA4877731BAC74DC007F7D23 /* _DVTErrorRecoveryHandler.h */ = {isa = PBXFileReference; lastKnownFileType = sourcecode.c.h; path = _DVTErrorRecoveryHandler.h; sourceTree = "<group>"; };
		AA4877741BAC74DC007F7D23 /* _DVTFilePathAssoc.h */ = {isa = PBXFileReference; lastKnownFileType = sourcecode.c.h; path = _DVTFilePathAssoc.h; sourceTree = "<group>"; };
		AA4877751BAC74DC007F7D23 /* _DVTFoundationPrivateClassForFindingBundle.h */ = {isa = PBXFileReference; lastKnownFileType = sourcecode.c.h; path = _DVTFoundationPrivateClassForFindingBundle.h; sourceTree = "<group>"; };
		AA4877761BAC74DC007F7D23 /* _DVTLogObjectsRequest.h */ = {isa = PBXFileReference; lastKnownFileType = sourcecode.c.h; path = _DVTLogObjectsRequest.h; sourceTree = "<group>"; };
		AA4877771BAC74DC007F7D23 /* _DVTNotificationReceiver.h */ = {isa = PBXFileReference; lastKnownFileType = sourcecode.c.h; path = _DVTNotificationReceiver.h; sourceTree = "<group>"; };
		AA4877781BAC74DC007F7D23 /* _DVTWeakInterposerHelper.h */ = {isa = PBXFileReference; lastKnownFileType = sourcecode.c.h; path = _DVTWeakInterposerHelper.h; sourceTree = "<group>"; };
		AA4877791BAC74DC007F7D23 /* _DVTXMLParsingState.h */ = {isa = PBXFileReference; lastKnownFileType = sourcecode.c.h; path = _DVTXMLParsingState.h; sourceTree = "<group>"; };
		AA48777A1BAC74DC007F7D23 /* DataGatheringNSURLConnectionDelegate.h */ = {isa = PBXFileReference; lastKnownFileType = sourcecode.c.h; path = DataGatheringNSURLConnectionDelegate.h; sourceTree = "<group>"; };
		AA48777B1BAC74DC007F7D23 /* DataWritingNSURLConnectionDelegate.h */ = {isa = PBXFileReference; lastKnownFileType = sourcecode.c.h; path = DataWritingNSURLConnectionDelegate.h; sourceTree = "<group>"; };
		AA48777C1BAC74DC007F7D23 /* DTDKAddAppIDService.h */ = {isa = PBXFileReference; lastKnownFileType = sourcecode.c.h; path = DTDKAddAppIDService.h; sourceTree = "<group>"; };
		AA48777D1BAC74DC007F7D23 /* DTDKAddApplicationGroupsToAppIDService.h */ = {isa = PBXFileReference; lastKnownFileType = sourcecode.c.h; path = DTDKAddApplicationGroupsToAppIDService.h; sourceTree = "<group>"; };
		AA48777E1BAC74DC007F7D23 /* DTDKAddApplicationGroupToTeamService.h */ = {isa = PBXFileReference; lastKnownFileType = sourcecode.c.h; path = DTDKAddApplicationGroupToTeamService.h; sourceTree = "<group>"; };
		AA48777F1BAC74DC007F7D23 /* DTDKAddCloudContainersToAppIDService.h */ = {isa = PBXFileReference; lastKnownFileType = sourcecode.c.h; path = DTDKAddCloudContainersToAppIDService.h; sourceTree = "<group>"; };
		AA4877801BAC74DC007F7D23 /* DTDKAddCloudContainerToTeamService.h */ = {isa = PBXFileReference; lastKnownFileType = sourcecode.c.h; path = DTDKAddCloudContainerToTeamService.h; sourceTree = "<group>"; };
		AA4877811BAC74DC007F7D23 /* DTDKAddDeviceService.h */ = {isa = PBXFileReference; lastKnownFileType = sourcecode.c.h; path = DTDKAddDeviceService.h; sourceTree = "<group>"; };
		AA4877821BAC74DC007F7D23 /* DTDKAddOMCIdentifiersToAppIDService.h */ = {isa = PBXFileReference; lastKnownFileType = sourcecode.c.h; path = DTDKAddOMCIdentifiersToAppIDService.h; sourceTree = "<group>"; };
		AA4877831BAC74DC007F7D23 /* DTDKAddOMCIdentifierToTeamService.h */ = {isa = PBXFileReference; lastKnownFileType = sourcecode.c.h; path = DTDKAddOMCIdentifierToTeamService.h; sourceTree = "<group>"; };
		AA4877841BAC74DC007F7D23 /* DTDKAddShoeboxIDService.h */ = {isa = PBXFileReference; lastKnownFileType = sourcecode.c.h; path = DTDKAddShoeboxIDService.h; sourceTree = "<group>"; };
		AA4877851BAC74DC007F7D23 /* DTDKCertificateAuthorityService.h */ = {isa = PBXFileReference; lastKnownFileType = sourcecode.c.h; path = DTDKCertificateAuthorityService.h; sourceTree = "<group>"; };
		AA4877861BAC74DC007F7D23 /* DTDKCertificateService.h */ = {isa = PBXFileReference; lastKnownFileType = sourcecode.c.h; path = DTDKCertificateService.h; sourceTree = "<group>"; };
		AA4877871BAC74DC007F7D23 /* DTDKCreateProvisioningProfileService.h */ = {isa = PBXFileReference; lastKnownFileType = sourcecode.c.h; path = DTDKCreateProvisioningProfileService.h; sourceTree = "<group>"; };
		AA4877881BAC74DC007F7D23 /* DTDKDeleteAppIDService.h */ = {isa = PBXFileReference; lastKnownFileType = sourcecode.c.h; path = DTDKDeleteAppIDService.h; sourceTree = "<group>"; };
		AA4877891BAC74DC007F7D23 /* DTDKDeleteProvisioningProfileService.h */ = {isa = PBXFileReference; lastKnownFileType = sourcecode.c.h; path = DTDKDeleteProvisioningProfileService.h; sourceTree = "<group>"; };
		AA48778A1BAC74DC007F7D23 /* DTDKDeleteShoeboxIDService.h */ = {isa = PBXFileReference; lastKnownFileType = sourcecode.c.h; path = DTDKDeleteShoeboxIDService.h; sourceTree = "<group>"; };
		AA48778B1BAC74DC007F7D23 /* DTDKDeveloperInfoService.h */ = {isa = PBXFileReference; lastKnownFileType = sourcecode.c.h; path = DTDKDeveloperInfoService.h; sourceTree = "<group>"; };
		AA48778C1BAC74DC007F7D23 /* DTDKDeveloperPortalService.h */ = {isa = PBXFileReference; lastKnownFileType = sourcecode.c.h; path = DTDKDeveloperPortalService.h; sourceTree = "<group>"; };
		AA48778D1BAC74DC007F7D23 /* DTDKDownloadCertService.h */ = {isa = PBXFileReference; lastKnownFileType = sourcecode.c.h; path = DTDKDownloadCertService.h; sourceTree = "<group>"; };
		AA48778E1BAC74DC007F7D23 /* DTDKDownloadProvisioningProfileService.h */ = {isa = PBXFileReference; lastKnownFileType = sourcecode.c.h; path = DTDKDownloadProvisioningProfileService.h; sourceTree = "<group>"; };
		AA48778F1BAC74DC007F7D23 /* DTDKFetchAppIDService.h */ = {isa = PBXFileReference; lastKnownFileType = sourcecode.c.h; path = DTDKFetchAppIDService.h; sourceTree = "<group>"; };
		AA4877901BAC74DC007F7D23 /* DTDKListAppIDsService.h */ = {isa = PBXFileReference; lastKnownFileType = sourcecode.c.h; path = DTDKListAppIDsService.h; sourceTree = "<group>"; };
		AA4877911BAC74DC007F7D23 /* DTDKListApplicationGroupsForTeamService.h */ = {isa = PBXFileReference; lastKnownFileType = sourcecode.c.h; path = DTDKListApplicationGroupsForTeamService.h; sourceTree = "<group>"; };
		AA4877921BAC74DC007F7D23 /* DTDKListCertService.h */ = {isa = PBXFileReference; lastKnownFileType = sourcecode.c.h; path = DTDKListCertService.h; sourceTree = "<group>"; };
		AA4877931BAC74DC007F7D23 /* DTDKListCloudContainersForAppIDService.h */ = {isa = PBXFileReference; lastKnownFileType = sourcecode.c.h; path = DTDKListCloudContainersForAppIDService.h; sourceTree = "<group>"; };
		AA4877941BAC74DC007F7D23 /* DTDKListCloudContainersForTeamService.h */ = {isa = PBXFileReference; lastKnownFileType = sourcecode.c.h; path = DTDKListCloudContainersForTeamService.h; sourceTree = "<group>"; };
		AA4877951BAC74DC007F7D23 /* DTDKListCSRsService.h */ = {isa = PBXFileReference; lastKnownFileType = sourcecode.c.h; path = DTDKListCSRsService.h; sourceTree = "<group>"; };
		AA4877961BAC74DC007F7D23 /* DTDKListDeviceService.h */ = {isa = PBXFileReference; lastKnownFileType = sourcecode.c.h; path = DTDKListDeviceService.h; sourceTree = "<group>"; };
		AA4877971BAC74DC007F7D23 /* DTDKListEverythingService.h */ = {isa = PBXFileReference; lastKnownFileType = sourcecode.c.h; path = DTDKListEverythingService.h; sourceTree = "<group>"; };
		AA4877981BAC74DC007F7D23 /* DTDKListOMCIdentifiersForTeamService.h */ = {isa = PBXFileReference; lastKnownFileType = sourcecode.c.h; path = DTDKListOMCIdentifiersForTeamService.h; sourceTree = "<group>"; };
		AA4877991BAC74DC007F7D23 /* DTDKListProvisioningProfileService.h */ = {isa = PBXFileReference; lastKnownFileType = sourcecode.c.h; path = DTDKListProvisioningProfileService.h; sourceTree = "<group>"; };
		AA48779A1BAC74DC007F7D23 /* DTDKListShoeboxIDsService.h */ = {isa = PBXFileReference; lastKnownFileType = sourcecode.c.h; path = DTDKListShoeboxIDsService.h; sourceTree = "<group>"; };
		AA48779B1BAC74DC007F7D23 /* DTDKListTeamService.h */ = {isa = PBXFileReference; lastKnownFileType = sourcecode.c.h; path = DTDKListTeamService.h; sourceTree = "<group>"; };
		AA48779C1BAC74DC007F7D23 /* DTDKRemoveDeviceService.h */ = {isa = PBXFileReference; lastKnownFileType = sourcecode.c.h; path = DTDKRemoveDeviceService.h; sourceTree = "<group>"; };
		AA48779D1BAC74DC007F7D23 /* DTDKRenameDeviceService.h */ = {isa = PBXFileReference; lastKnownFileType = sourcecode.c.h; path = DTDKRenameDeviceService.h; sourceTree = "<group>"; };
		AA48779E1BAC74DC007F7D23 /* DTDKRenewProvisioningProfileService.h */ = {isa = PBXFileReference; lastKnownFileType = sourcecode.c.h; path = DTDKRenewProvisioningProfileService.h; sourceTree = "<group>"; };
		AA48779F1BAC74DC007F7D23 /* DTDKRevokeCertService.h */ = {isa = PBXFileReference; lastKnownFileType = sourcecode.c.h; path = DTDKRevokeCertService.h; sourceTree = "<group>"; };
		AA4877A01BAC74DC007F7D23 /* DTDKServerCancelJoinTeamService.h */ = {isa = PBXFileReference; lastKnownFileType = sourcecode.c.h; path = DTDKServerCancelJoinTeamService.h; sourceTree = "<group>"; };
		AA4877A11BAC74DC007F7D23 /* DTDKServerDownloadTeamClientCertificateService.h */ = {isa = PBXFileReference; lastKnownFileType = sourcecode.c.h; path = DTDKServerDownloadTeamClientCertificateService.h; sourceTree = "<group>"; };
		AA4877A21BAC74DC007F7D23 /* DTDKServerDownloadTeamDevelopmentCertificateService.h */ = {isa = PBXFileReference; lastKnownFileType = sourcecode.c.h; path = DTDKServerDownloadTeamDevelopmentCertificateService.h; sourceTree = "<group>"; };
		AA4877A31BAC74DC007F7D23 /* DTDKServerJoinTeamService.h */ = {isa = PBXFileReference; lastKnownFileType = sourcecode.c.h; path = DTDKServerJoinTeamService.h; sourceTree = "<group>"; };
		AA4877A41BAC74DC007F7D23 /* DTDKServerRenewTeamMembershipTeamService.h */ = {isa = PBXFileReference; lastKnownFileType = sourcecode.c.h; path = DTDKServerRenewTeamMembershipTeamService.h; sourceTree = "<group>"; };
		AA4877A51BAC74DC007F7D23 /* DTDKServerRequestTeamDevelopmentCertificateService.h */ = {isa = PBXFileReference; lastKnownFileType = sourcecode.c.h; path = DTDKServerRequestTeamDevelopmentCertificateService.h; sourceTree = "<group>"; };
		AA4877A61BAC74DC007F7D23 /* DTDKServerRevokeTeamMembershipTeamService.h */ = {isa = PBXFileReference; lastKnownFileType = sourcecode.c.h; path = DTDKServerRevokeTeamMembershipTeamService.h; sourceTree = "<group>"; };
		AA4877A71BAC74DC007F7D23 /* DTDKSubmitCSRService.h */ = {isa = PBXFileReference; lastKnownFileType = sourcecode.c.h; path = DTDKSubmitCSRService.h; sourceTree = "<group>"; };
		AA4877A81BAC74DC007F7D23 /* DTDKTeamBasedService.h */ = {isa = PBXFileReference; lastKnownFileType = sourcecode.c.h; path = DTDKTeamBasedService.h; sourceTree = "<group>"; };
		AA4877A91BAC74DC007F7D23 /* DTDKUpdateAppIDService.h */ = {isa = PBXFileReference; lastKnownFileType = sourcecode.c.h; path = DTDKUpdateAppIDService.h; sourceTree = "<group>"; };
		AA4877AA1BAC74DC007F7D23 /* DTXAllowedRPC-Protocol.h */ = {isa = PBXFileReference; lastKnownFileType = sourcecode.c.h; path = "DTXAllowedRPC-Protocol.h"; sourceTree = "<group>"; };
		AA4877AB1BAC74DC007F7D23 /* DVTAbstractMacDevice.h */ = {isa = PBXFileReference; lastKnownFileType = sourcecode.c.h; path = DVTAbstractMacDevice.h; sourceTree = "<group>"; };
		AA4877AC1BAC74DC007F7D23 /* DVTActivationRule.h */ = {isa = PBXFileReference; lastKnownFileType = sourcecode.c.h; path = DVTActivationRule.h; sourceTree = "<group>"; };
		AA4877AD1BAC74DC007F7D23 /* DVTAddAppIDOperation.h */ = {isa = PBXFileReference; lastKnownFileType = sourcecode.c.h; path = DVTAddAppIDOperation.h; sourceTree = "<group>"; };
		AA4877AE1BAC74DC007F7D23 /* DVTAddApplicationGroupsToAppIDOperation.h */ = {isa = PBXFileReference; lastKnownFileType = sourcecode.c.h; path = DVTAddApplicationGroupsToAppIDOperation.h; sourceTree = "<group>"; };
		AA4877AF1BAC74DC007F7D23 /* DVTAddApplicationGroupToTeamOperation.h */ = {isa = PBXFileReference; lastKnownFileType = sourcecode.c.h; path = DVTAddApplicationGroupToTeamOperation.h; sourceTree = "<group>"; };
		AA4877B01BAC74DC007F7D23 /* DVTAddCloudContainersToAppIDOperation.h */ = {isa = PBXFileReference; lastKnownFileType = sourcecode.c.h; path = DVTAddCloudContainersToAppIDOperation.h; sourceTree = "<group>"; };
		AA4877B11BAC74DC007F7D23 /* DVTAddCloudContainerToTeamOperation.h */ = {isa = PBXFileReference; lastKnownFileType = sourcecode.c.h; path = DVTAddCloudContainerToTeamOperation.h; sourceTree = "<group>"; };
		AA4877B21BAC74DC007F7D23 /* DVTAddDeviceOperation.h */ = {isa = PBXFileReference; lastKnownFileType = sourcecode.c.h; path = DVTAddDeviceOperation.h; sourceTree = "<group>"; };
		AA4877B31BAC74DC007F7D23 /* DVTAddOMCIdentifiersToAppIDOperation.h */ = {isa = PBXFileReference; lastKnownFileType = sourcecode.c.h; path = DVTAddOMCIdentifiersToAppIDOperation.h; sourceTree = "<group>"; };
		AA4877B41BAC74DC007F7D23 /* DVTAddOMCIdentifierToTeamOperation.h */ = {isa = PBXFileReference; lastKnownFileType = sourcecode.c.h; path = DVTAddOMCIdentifierToTeamOperation.h; sourceTree = "<group>"; };
		AA4877B51BAC74DC007F7D23 /* DVTAppExtensionInstallPromiseManager.h */ = {isa = PBXFileReference; lastKnownFileType = sourcecode.c.h; path = DVTAppExtensionInstallPromiseManager.h; sourceTree = "<group>"; };
		AA4877B61BAC74DC007F7D23 /* DVTAppIDFeatures.h */ = {isa = PBXFileReference; lastKnownFileType = sourcecode.c.h; path = DVTAppIDFeatures.h; sourceTree = "<group>"; };
		AA4877B71BAC74DC007F7D23 /* DVTAppIDRecord.h */ = {isa = PBXFileReference; lastKnownFileType = sourcecode.c.h; path = DVTAppIDRecord.h; sourceTree = "<group>"; };
		AA4877B81BAC74DC007F7D23 /* DVTAppleIDBasedDeveloperAccount.h */ = {isa = PBXFileReference; lastKnownFileType = sourcecode.c.h; path = DVTAppleIDBasedDeveloperAccount.h; sourceTree = "<group>"; };
		AA4877B91BAC74DC007F7D23 /* DVTApplicationGroupRecord.h */ = {isa = PBXFileReference; lastKnownFileType = sourcecode.c.h; path = DVTApplicationGroupRecord.h; sourceTree = "<group>"; };
		AA4877BA1BAC74DC007F7D23 /* DVTArchitecture.h */ = {isa = PBXFileReference; lastKnownFileType = sourcecode.c.h; path = DVTArchitecture.h; sourceTree = "<group>"; };
		AA4877BB1BAC74DC007F7D23 /* DVTArrayObservingBlockToken.h */ = {isa = PBXFileReference; lastKnownFileType = sourcecode.c.h; path = DVTArrayObservingBlockToken.h; sourceTree = "<group>"; };
		AA4877BC1BAC74DC007F7D23 /* DVTAssertingWeakInterposer_ProxyHelperReference.h */ = {isa = PBXFileReference; lastKnownFileType = sourcecode.c.h; path = DVTAssertingWeakInterposer_ProxyHelperReference.h; sourceTree = "<group>"; };
		AA4877BD1BAC74DC007F7D23 /* DVTAssertingWeakInterposer_RuntimeWeakReference.h */ = {isa = PBXFileReference; lastKnownFileType = sourcecode.c.h; path = DVTAssertingWeakInterposer_RuntimeWeakReference.h; sourceTree = "<group>"; };
		AA4877BE1BAC74DC007F7D23 /* DVTAssertionHandler.h */ = {isa = PBXFileReference; lastKnownFileType = sourcecode.c.h; path = DVTAssertionHandler.h; sourceTree = "<group>"; };
		AA4877BF1BAC74DC007F7D23 /* DVTAssertionHandling-Protocol.h */ = {isa = PBXFileReference; lastKnownFileType = sourcecode.c.h; path = "DVTAssertionHandling-Protocol.h"; sourceTree = "<group>"; };
		AA4877C01BAC74DC007F7D23 /* DVTAutosynchingProxyArray.h */ = {isa = PBXFileReference; lastKnownFileType = sourcecode.c.h; path = DVTAutosynchingProxyArray.h; sourceTree = "<group>"; };
		AA4877C11BAC74DC007F7D23 /* DVTBlockBasedCancellationToken.h */ = {isa = PBXFileReference; lastKnownFileType = sourcecode.c.h; path = DVTBlockBasedCancellationToken.h; sourceTree = "<group>"; };
		AA4877C21BAC74DC007F7D23 /* DVTBlockScanner.h */ = {isa = PBXFileReference; lastKnownFileType = sourcecode.c.h; path = DVTBlockScanner.h; sourceTree = "<group>"; };
		AA4877C31BAC74DC007F7D23 /* DVTBloomFilter.h */ = {isa = PBXFileReference; lastKnownFileType = sourcecode.c.h; path = DVTBloomFilter.h; sourceTree = "<group>"; };
		AA4877C41BAC74DC007F7D23 /* DVTBuildVersion.h */ = {isa = PBXFileReference; lastKnownFileType = sourcecode.c.h; path = DVTBuildVersion.h; sourceTree = "<group>"; };
		AA4877C51BAC74DC007F7D23 /* DVTByteBuffer.h */ = {isa = PBXFileReference; lastKnownFileType = sourcecode.c.h; path = DVTByteBuffer.h; sourceTree = "<group>"; };
		AA4877C61BAC74DC007F7D23 /* DVTCancellable-Protocol.h */ = {isa = PBXFileReference; lastKnownFileType = sourcecode.c.h; path = "DVTCancellable-Protocol.h"; sourceTree = "<group>"; };
		AA4877C71BAC74DC007F7D23 /* DVTCancellationBlockCompletion-Protocol.h */ = {isa = PBXFileReference; lastKnownFileType = sourcecode.c.h; path = "DVTCancellationBlockCompletion-Protocol.h"; sourceTree = "<group>"; };
		AA4877C81BAC74DC007F7D23 /* DVTCertBasedDeveloperAccount.h */ = {isa = PBXFileReference; lastKnownFileType = sourcecode.c.h; path = DVTCertBasedDeveloperAccount.h; sourceTree = "<group>"; };
		AA4877C91BAC74DC007F7D23 /* DVTCertificateRecord.h */ = {isa = PBXFileReference; lastKnownFileType = sourcecode.c.h; path = DVTCertificateRecord.h; sourceTree = "<group>"; };
		AA4877CA1BAC74DC007F7D23 /* DVTCertificateUtilities.h */ = {isa = PBXFileReference; lastKnownFileType = sourcecode.c.h; path = DVTCertificateUtilities.h; sourceTree = "<group>"; };
		AA4877CB1BAC74DC007F7D23 /* DVTCharStream.h */ = {isa = PBXFileReference; lastKnownFileType = sourcecode.c.h; path = DVTCharStream.h; sourceTree = "<group>"; };
		AA4877CC1BAC74DC007F7D23 /* DVTCheapReusableSubstring.h */ = {isa = PBXFileReference; lastKnownFileType = sourcecode.c.h; path = DVTCheapReusableSubstring.h; sourceTree = "<group>"; };
		AA4877CD1BAC74DC007F7D23 /* DVTCloudContainerRecord.h */ = {isa = PBXFileReference; lastKnownFileType = sourcecode.c.h; path = DVTCloudContainerRecord.h; sourceTree = "<group>"; };
		AA4877CE1BAC74DC007F7D23 /* DVTCodesignableDevice-Protocol.h */ = {isa = PBXFileReference; lastKnownFileType = sourcecode.c.h; path = "DVTCodesignableDevice-Protocol.h"; sourceTree = "<group>"; };
		AA4877CF1BAC74DC007F7D23 /* DVTCodesignParameterSnapshot.h */ = {isa = PBXFileReference; lastKnownFileType = sourcecode.c.h; path = DVTCodesignParameterSnapshot.h; sourceTree = "<group>"; };
		AA4877D01BAC74DC007F7D23 /* DVTCodesignResolver.h */ = {isa = PBXFileReference; lastKnownFileType = sourcecode.c.h; path = DVTCodesignResolver.h; sourceTree = "<group>"; };
		AA4877D11BAC74DC007F7D23 /* DVTCollectCertificateFailuresOperation.h */ = {isa = PBXFileReference; lastKnownFileType = sourcecode.c.h; path = DVTCollectCertificateFailuresOperation.h; sourceTree = "<group>"; };
		AA4877D21BAC74DC007F7D23 /* DVTCommandLineOptionDefinition.h */ = {isa = PBXFileReference; lastKnownFileType = sourcecode.c.h; path = DVTCommandLineOptionDefinition.h; sourceTree = "<group>"; };
		AA4877D31BAC74DC007F7D23 /* DVTCommandLineParser.h */ = {isa = PBXFileReference; lastKnownFileType = sourcecode.c.h; path = DVTCommandLineParser.h; sourceTree = "<group>"; };
		AA4877D41BAC74DC007F7D23 /* DVTCommandLineTool.h */ = {isa = PBXFileReference; lastKnownFileType = sourcecode.c.h; path = DVTCommandLineTool.h; sourceTree = "<group>"; };
		AA4877D51BAC74DC007F7D23 /* DVTComparisonDocumentLocation.h */ = {isa = PBXFileReference; lastKnownFileType = sourcecode.c.h; path = DVTComparisonDocumentLocation.h; sourceTree = "<group>"; };
		AA4877D61BAC74DC007F7D23 /* DVTConcreteHashTable.h */ = {isa = PBXFileReference; lastKnownFileType = sourcecode.c.h; path = DVTConcreteHashTable.h; sourceTree = "<group>"; };
		AA4877D71BAC74DC007F7D23 /* DVTConcreteMapTable.h */ = {isa = PBXFileReference; lastKnownFileType = sourcecode.c.h; path = DVTConcreteMapTable.h; sourceTree = "<group>"; };
		AA4877D81BAC74DC007F7D23 /* DVTConcreteMapTableValueEnumerator.h */ = {isa = PBXFileReference; lastKnownFileType = sourcecode.c.h; path = DVTConcreteMapTableValueEnumerator.h; sourceTree = "<group>"; };
		AA4877D91BAC74DC007F7D23 /* DVTConcretePointerArray.h */ = {isa = PBXFileReference; lastKnownFileType = sourcecode.c.h; path = DVTConcretePointerArray.h; sourceTree = "<group>"; };
		AA4877DA1BAC74DC007F7D23 /* DVTConcretePointerFunctions.h */ = {isa = PBXFileReference; lastKnownFileType = sourcecode.c.h; path = DVTConcretePointerFunctions.h; sourceTree = "<group>"; };
		AA4877DB1BAC74DC007F7D23 /* DVTConfinementService.h */ = {isa = PBXFileReference; lastKnownFileType = sourcecode.c.h; path = DVTConfinementService.h; sourceTree = "<group>"; };
		AA4877DC1BAC74DC007F7D23 /* DVTConfinementServiceConnection.h */ = {isa = PBXFileReference; lastKnownFileType = sourcecode.c.h; path = DVTConfinementServiceConnection.h; sourceTree = "<group>"; };
		AA4877DD1BAC74DC007F7D23 /* DVTConsoleLogger.h */ = {isa = PBXFileReference; lastKnownFileType = sourcecode.c.h; path = DVTConsoleLogger.h; sourceTree = "<group>"; };
		AA4877DE1BAC74DC007F7D23 /* DVTConsoleOutputFileHandle.h */ = {isa = PBXFileReference; lastKnownFileType = sourcecode.c.h; path = DVTConsoleOutputFileHandle.h; sourceTree = "<group>"; };
		AA4877DF1BAC74DC007F7D23 /* DVTCopyOnWriteMutableArray.h */ = {isa = PBXFileReference; lastKnownFileType = sourcecode.c.h; path = DVTCopyOnWriteMutableArray.h; sourceTree = "<group>"; };
		AA4877E01BAC74DC007F7D23 /* DVTCPlusPlusSourceModelParser.h */ = {isa = PBXFileReference; lastKnownFileType = sourcecode.c.h; path = DVTCPlusPlusSourceModelParser.h; sourceTree = "<group>"; };
		AA4877E11BAC74DC007F7D23 /* DVTCreateProfileOperation.h */ = {isa = PBXFileReference; lastKnownFileType = sourcecode.c.h; path = DVTCreateProfileOperation.h; sourceTree = "<group>"; };
		AA4877E21BAC74DC007F7D23 /* DVTCSourceModelParser.h */ = {isa = PBXFileReference; lastKnownFileType = sourcecode.c.h; path = DVTCSourceModelParser.h; sourceTree = "<group>"; };
		AA4877E31BAC74DC007F7D23 /* DVTCustomDataOwnership.h */ = {isa = PBXFileReference; lastKnownFileType = sourcecode.c.h; path = DVTCustomDataOwnership.h; sourceTree = "<group>"; };
		AA4877E41BAC74DC007F7D23 /* DVTCustomDataSpecifier.h */ = {isa = PBXFileReference; lastKnownFileType = sourcecode.c.h; path = DVTCustomDataSpecifier.h; sourceTree = "<group>"; };
		AA4877E51BAC74DC007F7D23 /* DVTCustomDataStoring-Protocol.h */ = {isa = PBXFileReference; lastKnownFileType = sourcecode.c.h; path = "DVTCustomDataStoring-Protocol.h"; sourceTree = "<group>"; };
		AA4877E61BAC74DC007F7D23 /* DVTDeclaredPrimitiveFileDataType.h */ = {isa = PBXFileReference; lastKnownFileType = sourcecode.c.h; path = DVTDeclaredPrimitiveFileDataType.h; sourceTree = "<group>"; };
		AA4877E71BAC74DC007F7D23 /* DVTDelayedInvocation.h */ = {isa = PBXFileReference; lastKnownFileType = sourcecode.c.h; path = DVTDelayedInvocation.h; sourceTree = "<group>"; };
		AA4877E81BAC74DC007F7D23 /* DVTDelayedInvocationNew.h */ = {isa = PBXFileReference; lastKnownFileType = sourcecode.c.h; path = DVTDelayedInvocationNew.h; sourceTree = "<group>"; };
		AA4877E91BAC74DC007F7D23 /* DVTDeleteProfileOperation.h */ = {isa = PBXFileReference; lastKnownFileType = sourcecode.c.h; path = DVTDeleteProfileOperation.h; sourceTree = "<group>"; };
		AA4877EA1BAC74DC007F7D23 /* DVTDeveloperAccount.h */ = {isa = PBXFileReference; lastKnownFileType = sourcecode.c.h; path = DVTDeveloperAccount.h; sourceTree = "<group>"; };
		AA4877EB1BAC74DC007F7D23 /* DVTDeveloperAccountCredentials.h */ = {isa = PBXFileReference; lastKnownFileType = sourcecode.c.h; path = DVTDeveloperAccountCredentials.h; sourceTree = "<group>"; };
		AA4877EC1BAC74DC007F7D23 /* DVTDeveloperAccountManager.h */ = {isa = PBXFileReference; lastKnownFileType = sourcecode.c.h; path = DVTDeveloperAccountManager.h; sourceTree = "<group>"; };
		AA4877ED1BAC74DC007F7D23 /* DVTDeveloperAccountSession.h */ = {isa = PBXFileReference; lastKnownFileType = sourcecode.c.h; path = DVTDeveloperAccountSession.h; sourceTree = "<group>"; };
		AA4877EE1BAC74DC007F7D23 /* DVTDeveloperInfoOperation.h */ = {isa = PBXFileReference; lastKnownFileType = sourcecode.c.h; path = DVTDeveloperInfoOperation.h; sourceTree = "<group>"; };
		AA4877EF1BAC74DC007F7D23 /* DVTDeveloperPaths.h */ = {isa = PBXFileReference; lastKnownFileType = sourcecode.c.h; path = DVTDeveloperPaths.h; sourceTree = "<group>"; };
		AA4877F01BAC74DC007F7D23 /* DVTDeveloperPortalDatabase.h */ = {isa = PBXFileReference; lastKnownFileType = sourcecode.c.h; path = DVTDeveloperPortalDatabase.h; sourceTree = "<group>"; };
		AA4877F11BAC74DC007F7D23 /* DVTDeveloperPortalResponseWrapper.h */ = {isa = PBXFileReference; lastKnownFileType = sourcecode.c.h; path = DVTDeveloperPortalResponseWrapper.h; sourceTree = "<group>"; };
		AA4877F21BAC74DC007F7D23 /* DVTDeveloperPortalServiceConnection.h */ = {isa = PBXFileReference; lastKnownFileType = sourcecode.c.h; path = DVTDeveloperPortalServiceConnection.h; sourceTree = "<group>"; };
		AA4877F31BAC74DC007F7D23 /* DVTDeveloperProfile.h */ = {isa = PBXFileReference; lastKnownFileType = sourcecode.c.h; path = DVTDeveloperProfile.h; sourceTree = "<group>"; };
		AA4877F41BAC74DC007F7D23 /* DVTDeveloperProfileAccountProvider-Protocol.h */ = {isa = PBXFileReference; lastKnownFileType = sourcecode.c.h; path = "DVTDeveloperProfileAccountProvider-Protocol.h"; sourceTree = "<group>"; };
		AA4877F51BAC74DC007F7D23 /* DVTDeveloperRecord.h */ = {isa = PBXFileReference; lastKnownFileType = sourcecode.c.h; path = DVTDeveloperRecord.h; sourceTree = "<group>"; };
		AA4877F61BAC74DC007F7D23 /* DVTDevice.h */ = {isa = PBXFileReference; lastKnownFileType = sourcecode.c.h; path = DVTDevice.h; sourceTree = "<group>"; };
		AA4877F71BAC74DC007F7D23 /* DVTDeviceApplication-Protocol.h */ = {isa = PBXFileReference; lastKnownFileType = sourcecode.c.h; path = "DVTDeviceApplication-Protocol.h"; sourceTree = "<group>"; };
		AA4877F81BAC74DC007F7D23 /* DVTDeviceApplicationBase.h */ = {isa = PBXFileReference; lastKnownFileType = sourcecode.c.h; path = DVTDeviceApplicationBase.h; sourceTree = "<group>"; };
		AA4877F91BAC74DC007F7D23 /* DVTDeviceApplicationItem-Protocol.h */ = {isa = PBXFileReference; lastKnownFileType = sourcecode.c.h; path = "DVTDeviceApplicationItem-Protocol.h"; sourceTree = "<group>"; };
		AA4877FA1BAC74DC007F7D23 /* DVTDeviceApplicationProvider-Protocol.h */ = {isa = PBXFileReference; lastKnownFileType = sourcecode.c.h; path = "DVTDeviceApplicationProvider-Protocol.h"; sourceTree = "<group>"; };
		AA4877FB1BAC74DC007F7D23 /* DVTDeviceCapability.h */ = {isa = PBXFileReference; lastKnownFileType = sourcecode.c.h; path = DVTDeviceCapability.h; sourceTree = "<group>"; };
		AA4877FC1BAC74DC007F7D23 /* DVTDeviceCapabilityMatchAnythingObject.h */ = {isa = PBXFileReference; lastKnownFileType = sourcecode.c.h; path = DVTDeviceCapabilityMatchAnythingObject.h; sourceTree = "<group>"; };
		AA4877FD1BAC74DC007F7D23 /* DVTDeviceLocator.h */ = {isa = PBXFileReference; lastKnownFileType = sourcecode.c.h; path = DVTDeviceLocator.h; sourceTree = "<group>"; };
		AA4877FE1BAC74DC007F7D23 /* DVTDeviceManager.h */ = {isa = PBXFileReference; lastKnownFileType = sourcecode.c.h; path = DVTDeviceManager.h; sourceTree = "<group>"; };
		AA4877FF1BAC74DC007F7D23 /* DVTDeviceRecord.h */ = {isa = PBXFileReference; lastKnownFileType = sourcecode.c.h; path = DVTDeviceRecord.h; sourceTree = "<group>"; };
		AA4878001BAC74DC007F7D23 /* DVTDeviceService.h */ = {isa = PBXFileReference; lastKnownFileType = sourcecode.c.h; path = DVTDeviceService.h; sourceTree = "<group>"; };
		AA4878011BAC74DC007F7D23 /* DVTDeviceSupportFiles.h */ = {isa = PBXFileReference; lastKnownFileType = sourcecode.c.h; path = DVTDeviceSupportFiles.h; sourceTree = "<group>"; };
		AA4878021BAC74DC007F7D23 /* DVTDeviceType.h */ = {isa = PBXFileReference; lastKnownFileType = sourcecode.c.h; path = DVTDeviceType.h; sourceTree = "<group>"; };
		AA4878031BAC74DC007F7D23 /* DVTDiffBinaryDataSource.h */ = {isa = PBXFileReference; lastKnownFileType = sourcecode.c.h; path = DVTDiffBinaryDataSource.h; sourceTree = "<group>"; };
		AA4878041BAC74DC007F7D23 /* DVTDiffCharacterDataSource.h */ = {isa = PBXFileReference; lastKnownFileType = sourcecode.c.h; path = DVTDiffCharacterDataSource.h; sourceTree = "<group>"; };
		AA4878051BAC74DC007F7D23 /* DVTDiffContext.h */ = {isa = PBXFileReference; lastKnownFileType = sourcecode.c.h; path = DVTDiffContext.h; sourceTree = "<group>"; };
		AA4878061BAC74DC007F7D23 /* DVTDiffDataSource.h */ = {isa = PBXFileReference; lastKnownFileType = sourcecode.c.h; path = DVTDiffDataSource.h; sourceTree = "<group>"; };
		AA4878071BAC74DC007F7D23 /* DVTDiffDescriptor.h */ = {isa = PBXFileReference; lastKnownFileType = sourcecode.c.h; path = DVTDiffDescriptor.h; sourceTree = "<group>"; };
		AA4878081BAC74DC007F7D23 /* DVTDiffHashing-Protocol.h */ = {isa = PBXFileReference; lastKnownFileType = sourcecode.c.h; path = "DVTDiffHashing-Protocol.h"; sourceTree = "<group>"; };
		AA4878091BAC74DC007F7D23 /* DVTDiffLineDataSource.h */ = {isa = PBXFileReference; lastKnownFileType = sourcecode.c.h; path = DVTDiffLineDataSource.h; sourceTree = "<group>"; };
		AA48780A1BAC74DC007F7D23 /* DVTDiffWordDataSource.h */ = {isa = PBXFileReference; lastKnownFileType = sourcecode.c.h; path = DVTDiffWordDataSource.h; sourceTree = "<group>"; };
		AA48780B1BAC74DC007F7D23 /* DVTDirectoryBasedCustomDataStore.h */ = {isa = PBXFileReference; lastKnownFileType = sourcecode.c.h; path = DVTDirectoryBasedCustomDataStore.h; sourceTree = "<group>"; };
		AA48780C1BAC74DC007F7D23 /* DVTDispatchLock.h */ = {isa = PBXFileReference; lastKnownFileType = sourcecode.c.h; path = DVTDispatchLock.h; sourceTree = "<group>"; };
		AA48780D1BAC74DC007F7D23 /* DVTDispatchLock_ReadWrite.h */ = {isa = PBXFileReference; lastKnownFileType = sourcecode.c.h; path = DVTDispatchLock_ReadWrite.h; sourceTree = "<group>"; };
		AA48780E1BAC74DC007F7D23 /* DVTDispatchLock_Recursive.h */ = {isa = PBXFileReference; lastKnownFileType = sourcecode.c.h; path = DVTDispatchLock_Recursive.h; sourceTree = "<group>"; };
		AA48780F1BAC74DC007F7D23 /* DVTDocumentFragmentFilter.h */ = {isa = PBXFileReference; lastKnownFileType = sourcecode.c.h; path = DVTDocumentFragmentFilter.h; sourceTree = "<group>"; };
		AA4878101BAC74DC007F7D23 /* DVTDocumentLocation.h */ = {isa = PBXFileReference; lastKnownFileType = sourcecode.c.h; path = DVTDocumentLocation.h; sourceTree = "<group>"; };
		AA4878111BAC74DC007F7D23 /* DVTDotSeparatedVersion.h */ = {isa = PBXFileReference; lastKnownFileType = sourcecode.c.h; path = DVTDotSeparatedVersion.h; sourceTree = "<group>"; };
		AA4878121BAC74DC007F7D23 /* DVTDownloadable.h */ = {isa = PBXFileReference; lastKnownFileType = sourcecode.c.h; path = DVTDownloadable.h; sourceTree = "<group>"; };
		AA4878131BAC74DC007F7D23 /* DVTDownloadable_PKInstallClientDelegate.h */ = {isa = PBXFileReference; lastKnownFileType = sourcecode.c.h; path = DVTDownloadable_PKInstallClientDelegate.h; sourceTree = "<group>"; };
		AA4878141BAC74DC007F7D23 /* DVTDownloadableDependency.h */ = {isa = PBXFileReference; lastKnownFileType = sourcecode.c.h; path = DVTDownloadableDependency.h; sourceTree = "<group>"; };
		AA4878151BAC74DC007F7D23 /* DVTDownloadableIndex.h */ = {isa = PBXFileReference; lastKnownFileType = sourcecode.c.h; path = DVTDownloadableIndex.h; sourceTree = "<group>"; };
		AA4878161BAC74DC007F7D23 /* DVTDownloadableInstallationHelper-Protocol.h */ = {isa = PBXFileReference; lastKnownFileType = sourcecode.c.h; path = "DVTDownloadableInstallationHelper-Protocol.h"; sourceTree = "<group>"; };
		AA4878171BAC74DC007F7D23 /* DVTDownloadableManager.h */ = {isa = PBXFileReference; lastKnownFileType = sourcecode.c.h; path = DVTDownloadableManager.h; sourceTree = "<group>"; };
		AA4878181BAC74DC007F7D23 /* DVTDownloadableManagerIOCache.h */ = {isa = PBXFileReference; lastKnownFileType = sourcecode.c.h; path = DVTDownloadableManagerIOCache.h; sourceTree = "<group>"; };
		AA4878191BAC74DC007F7D23 /* DVTDownloadableOperation.h */ = {isa = PBXFileReference; lastKnownFileType = sourcecode.c.h; path = DVTDownloadableOperation.h; sourceTree = "<group>"; };
		AA48781A1BAC74DC007F7D23 /* DVTDownloadableOperationDownload.h */ = {isa = PBXFileReference; lastKnownFileType = sourcecode.c.h; path = DVTDownloadableOperationDownload.h; sourceTree = "<group>"; };
		AA48781B1BAC74DC007F7D23 /* DVTDownloadableOperationRefreshIndex.h */ = {isa = PBXFileReference; lastKnownFileType = sourcecode.c.h; path = DVTDownloadableOperationRefreshIndex.h; sourceTree = "<group>"; };
		AA48781C1BAC74DC007F7D23 /* DVTDownloadableProgressToken.h */ = {isa = PBXFileReference; lastKnownFileType = sourcecode.c.h; path = DVTDownloadableProgressToken.h; sourceTree = "<group>"; };
		AA48781D1BAC74DC007F7D23 /* DVTDownloadCertificateOperation.h */ = {isa = PBXFileReference; lastKnownFileType = sourcecode.c.h; path = DVTDownloadCertificateOperation.h; sourceTree = "<group>"; };
		AA48781E1BAC74DC007F7D23 /* DVTDownloadDeveloperIDCertificateAuthorityOperation.h */ = {isa = PBXFileReference; lastKnownFileType = sourcecode.c.h; path = DVTDownloadDeveloperIDCertificateAuthorityOperation.h; sourceTree = "<group>"; };
		AA48781F1BAC74DC007F7D23 /* DVTDownloadProfileOperation.h */ = {isa = PBXFileReference; lastKnownFileType = sourcecode.c.h; path = DVTDownloadProfileOperation.h; sourceTree = "<group>"; };
		AA4878201BAC74DC007F7D23 /* DVTDownloadTeamProfileOperation.h */ = {isa = PBXFileReference; lastKnownFileType = sourcecode.c.h; path = DVTDownloadTeamProfileOperation.h; sourceTree = "<group>"; };
		AA4878211BAC74DC007F7D23 /* DVTDownloadWWDRCertificateAuthorityOperation.h */ = {isa = PBXFileReference; lastKnownFileType = sourcecode.c.h; path = DVTDownloadWWDRCertificateAuthorityOperation.h; sourceTree = "<group>"; };
		AA4878221BAC74DC007F7D23 /* DVTDTApplicationWorkspaceClient-Protocol.h */ = {isa = PBXFileReference; lastKnownFileType = sourcecode.c.h; path = "DVTDTApplicationWorkspaceClient-Protocol.h"; sourceTree = "<group>"; };
		AA4878231BAC74DC007F7D23 /* DVTDynamicLogController.h */ = {isa = PBXFileReference; lastKnownFileType = sourcecode.c.h; path = DVTDynamicLogController.h; sourceTree = "<group>"; };
		AA4878241BAC74DC007F7D23 /* DVTDynamicPrimitiveFileDataType.h */ = {isa = PBXFileReference; lastKnownFileType = sourcecode.c.h; path = DVTDynamicPrimitiveFileDataType.h; sourceTree = "<group>"; };
		AA4878251BAC74DC007F7D23 /* DVTEncodableIndex.h */ = {isa = PBXFileReference; lastKnownFileType = sourcecode.c.h; path = DVTEncodableIndex.h; sourceTree = "<group>"; };
		AA4878261BAC74DC007F7D23 /* DVTEncodableIndexEntry.h */ = {isa = PBXFileReference; lastKnownFileType = sourcecode.c.h; path = DVTEncodableIndexEntry.h; sourceTree = "<group>"; };
		AA4878271BAC74DC007F7D23 /* DVTExtendedPlatformInfo.h */ = {isa = PBXFileReference; lastKnownFileType = sourcecode.c.h; path = DVTExtendedPlatformInfo.h; sourceTree = "<group>"; };
		AA4878281BAC74DC007F7D23 /* DVTExtension.h */ = {isa = PBXFileReference; lastKnownFileType = sourcecode.c.h; path = DVTExtension.h; sourceTree = "<group>"; };
		AA4878291BAC74DC007F7D23 /* DVTExtensionAttributeDescription.h */ = {isa = PBXFileReference; lastKnownFileType = sourcecode.c.h; path = DVTExtensionAttributeDescription.h; sourceTree = "<group>"; };
		AA48782A1BAC74DC007F7D23 /* DVTExtensionElementDescription.h */ = {isa = PBXFileReference; lastKnownFileType = sourcecode.c.h; path = DVTExtensionElementDescription.h; sourceTree = "<group>"; };
		AA48782B1BAC74DC007F7D23 /* DVTExtensionParameter.h */ = {isa = PBXFileReference; lastKnownFileType = sourcecode.c.h; path = DVTExtensionParameter.h; sourceTree = "<group>"; };
		AA48782C1BAC74DC007F7D23 /* DVTExtensionPoint.h */ = {isa = PBXFileReference; lastKnownFileType = sourcecode.c.h; path = DVTExtensionPoint.h; sourceTree = "<group>"; };
		AA48782D1BAC74DC007F7D23 /* DVTExtensionPropertyDescription.h */ = {isa = PBXFileReference; lastKnownFileType = sourcecode.c.h; path = DVTExtensionPropertyDescription.h; sourceTree = "<group>"; };
		AA48782E1BAC74DC007F7D23 /* DVTExtraXMLArchiveData.h */ = {isa = PBXFileReference; lastKnownFileType = sourcecode.c.h; path = DVTExtraXMLArchiveData.h; sourceTree = "<group>"; };
		AA48782F1BAC74DC007F7D23 /* DVTExtraXMLAttribute.h */ = {isa = PBXFileReference; lastKnownFileType = sourcecode.c.h; path = DVTExtraXMLAttribute.h; sourceTree = "<group>"; };
		AA4878301BAC74DC007F7D23 /* DVTExtraXMLElement.h */ = {isa = PBXFileReference; lastKnownFileType = sourcecode.c.h; path = DVTExtraXMLElement.h; sourceTree = "<group>"; };
		AA4878311BAC74DC007F7D23 /* DVTFetchOrCreateAppIDOperation.h */ = {isa = PBXFileReference; lastKnownFileType = sourcecode.c.h; path = DVTFetchOrCreateAppIDOperation.h; sourceTree = "<group>"; };
		AA4878321BAC74DC007F7D23 /* DVTFileDataType.h */ = {isa = PBXFileReference; lastKnownFileType = sourcecode.c.h; path = DVTFileDataType.h; sourceTree = "<group>"; };
		AA4878331BAC74DC007F7D23 /* DVTFileDataTypeDetection.h */ = {isa = PBXFileReference; lastKnownFileType = sourcecode.c.h; path = DVTFileDataTypeDetection.h; sourceTree = "<group>"; };
		AA4878341BAC74DC007F7D23 /* DVTFileDataTypeDetectionMagicCache.h */ = {isa = PBXFileReference; lastKnownFileType = sourcecode.c.h; path = DVTFileDataTypeDetectionMagicCache.h; sourceTree = "<group>"; };
		AA4878351BAC74DC007F7D23 /* DVTFileDataTypeDetector-Protocol.h */ = {isa = PBXFileReference; lastKnownFileType = sourcecode.c.h; path = "DVTFileDataTypeDetector-Protocol.h"; sourceTree = "<group>"; };
		AA4878361BAC74DC007F7D23 /* DVTFileLogger.h */ = {isa = PBXFileReference; lastKnownFileType = sourcecode.c.h; path = DVTFileLogger.h; sourceTree = "<group>"; };
		AA4878371BAC74DC007F7D23 /* DVTFilePath.h */ = {isa = PBXFileReference; lastKnownFileType = sourcecode.c.h; path = DVTFilePath.h; sourceTree = "<group>"; };
		AA4878381BAC74DC007F7D23 /* DVTFilePathEventWatcher.h */ = {isa = PBXFileReference; lastKnownFileType = sourcecode.c.h; path = DVTFilePathEventWatcher.h; sourceTree = "<group>"; };
		AA4878391BAC74DC007F7D23 /* DVTFileSystemRepresentationProviding-Protocol.h */ = {isa = PBXFileReference; lastKnownFileType = sourcecode.c.h; path = "DVTFileSystemRepresentationProviding-Protocol.h"; sourceTree = "<group>"; };
		AA48783A1BAC74DC007F7D23 /* DVTFileSystemVNode.h */ = {isa = PBXFileReference; lastKnownFileType = sourcecode.c.h; path = DVTFileSystemVNode.h; sourceTree = "<group>"; };
		AA48783B1BAC74DC007F7D23 /* DVTFileWrapper.h */ = {isa = PBXFileReference; lastKnownFileType = sourcecode.c.h; path = DVTFileWrapper.h; sourceTree = "<group>"; };
		AA48783C1BAC74DC007F7D23 /* DVTFindDescriptor.h */ = {isa = PBXFileReference; lastKnownFileType = sourcecode.c.h; path = DVTFindDescriptor.h; sourceTree = "<group>"; };
		AA48783D1BAC74DC007F7D23 /* DVTFindRegularExpressionDescriptor.h */ = {isa = PBXFileReference; lastKnownFileType = sourcecode.c.h; path = DVTFindRegularExpressionDescriptor.h; sourceTree = "<group>"; };
		AA48783E1BAC74DC007F7D23 /* DVTFindRegularExpressionResult.h */ = {isa = PBXFileReference; lastKnownFileType = sourcecode.c.h; path = DVTFindRegularExpressionResult.h; sourceTree = "<group>"; };
		AA48783F1BAC74DC007F7D23 /* DVTFindResult.h */ = {isa = PBXFileReference; lastKnownFileType = sourcecode.c.h; path = DVTFindResult.h; sourceTree = "<group>"; };
		AA4878401BAC74DC007F7D23 /* DVTFindTextualDescriptor.h */ = {isa = PBXFileReference; lastKnownFileType = sourcecode.c.h; path = DVTFindTextualDescriptor.h; sourceTree = "<group>"; };
		AA4878411BAC74DC007F7D23 /* DVTFirstLaunchPackage.h */ = {isa = PBXFileReference; lastKnownFileType = sourcecode.c.h; path = DVTFirstLaunchPackage.h; sourceTree = "<group>"; };
		AA4878421BAC74DC007F7D23 /* DVTFirstLaunchPackageInstallationHelper.h */ = {isa = PBXFileReference; lastKnownFileType = sourcecode.c.h; path = DVTFirstLaunchPackageInstallationHelper.h; sourceTree = "<group>"; };
		AA4878431BAC74DC007F7D23 /* DVTFuture.h */ = {isa = PBXFileReference; lastKnownFileType = sourcecode.c.h; path = DVTFuture.h; sourceTree = "<group>"; };
		AA4878441BAC74DC007F7D23 /* DVTGeneratedContentProvider.h */ = {isa = PBXFileReference; lastKnownFileType = sourcecode.c.h; path = DVTGeneratedContentProvider.h; sourceTree = "<group>"; };
		AA4878451BAC74DC007F7D23 /* DVTGlobalCustomDataStore.h */ = {isa = PBXFileReference; lastKnownFileType = sourcecode.c.h; path = DVTGlobalCustomDataStore.h; sourceTree = "<group>"; };
		AA4878461BAC74DC007F7D23 /* DVTHashTable.h */ = {isa = PBXFileReference; lastKnownFileType = sourcecode.c.h; path = DVTHashTable.h; sourceTree = "<group>"; };
		AA4878471BAC74DC007F7D23 /* DVTHTMLEntityScanner.h */ = {isa = PBXFileReference; lastKnownFileType = sourcecode.c.h; path = DVTHTMLEntityScanner.h; sourceTree = "<group>"; };
		AA4878481BAC74DC007F7D23 /* DVTHTMLScanner.h */ = {isa = PBXFileReference; lastKnownFileType = sourcecode.c.h; path = DVTHTMLScanner.h; sourceTree = "<group>"; };
		AA4878491BAC74DC007F7D23 /* DVTInvalidationMixIn.h */ = {isa = PBXFileReference; lastKnownFileType = sourcecode.c.h; path = DVTInvalidationMixIn.h; sourceTree = "<group>"; };
		AA48784A1BAC74DC007F7D23 /* DVTInvalidExtension.h */ = {isa = PBXFileReference; lastKnownFileType = sourcecode.c.h; path = DVTInvalidExtension.h; sourceTree = "<group>"; };
		AA48784B1BAC74DC007F7D23 /* DVTKeywordScanner.h */ = {isa = PBXFileReference; lastKnownFileType = sourcecode.c.h; path = DVTKeywordScanner.h; sourceTree = "<group>"; };
		AA48784C1BAC74DC007F7D23 /* DVTKnownStringMapping.h */ = {isa = PBXFileReference; lastKnownFileType = sourcecode.c.h; path = DVTKnownStringMapping.h; sourceTree = "<group>"; };
		AA48784D1BAC74DC007F7D23 /* DVTKVCMethodStyle.h */ = {isa = PBXFileReference; lastKnownFileType = sourcecode.c.h; path = DVTKVCMethodStyle.h; sourceTree = "<group>"; };
		AA48784E1BAC74DC007F7D23 /* DVTKVOConditionValidator.h */ = {isa = PBXFileReference; lastKnownFileType = sourcecode.c.h; path = DVTKVOConditionValidator.h; sourceTree = "<group>"; };
		AA48784F1BAC74DC007F7D23 /* DVTLanguageSpecification.h */ = {isa = PBXFileReference; lastKnownFileType = sourcecode.c.h; path = DVTLanguageSpecification.h; sourceTree = "<group>"; };
		AA4878501BAC74DC007F7D23 /* DVTLibraryFragmentFilter.h */ = {isa = PBXFileReference; lastKnownFileType = sourcecode.c.h; path = DVTLibraryFragmentFilter.h; sourceTree = "<group>"; };
		AA4878511BAC74DC007F7D23 /* DVTLicenseAgreementHelper.h */ = {isa = PBXFileReference; lastKnownFileType = sourcecode.c.h; path = DVTLicenseAgreementHelper.h; sourceTree = "<group>"; };
		AA4878521BAC74DC007F7D23 /* DVTListAppIDsOperation.h */ = {isa = PBXFileReference; lastKnownFileType = sourcecode.c.h; path = DVTListAppIDsOperation.h; sourceTree = "<group>"; };
		AA4878531BAC74DC007F7D23 /* DVTListApplicationGroupsForTeamOperation.h */ = {isa = PBXFileReference; lastKnownFileType = sourcecode.c.h; path = DVTListApplicationGroupsForTeamOperation.h; sourceTree = "<group>"; };
		AA4878541BAC74DC007F7D23 /* DVTListCertsOperation.h */ = {isa = PBXFileReference; lastKnownFileType = sourcecode.c.h; path = DVTListCertsOperation.h; sourceTree = "<group>"; };
		AA4878551BAC74DC007F7D23 /* DVTListCloudContainersForAppIDOperation.h */ = {isa = PBXFileReference; lastKnownFileType = sourcecode.c.h; path = DVTListCloudContainersForAppIDOperation.h; sourceTree = "<group>"; };
		AA4878561BAC74DC007F7D23 /* DVTListCloudContainersForTeamOperation.h */ = {isa = PBXFileReference; lastKnownFileType = sourcecode.c.h; path = DVTListCloudContainersForTeamOperation.h; sourceTree = "<group>"; };
		AA4878571BAC74DC007F7D23 /* DVTListDevicesOperation.h */ = {isa = PBXFileReference; lastKnownFileType = sourcecode.c.h; path = DVTListDevicesOperation.h; sourceTree = "<group>"; };
		AA4878581BAC74DC007F7D23 /* DVTListEverythingOperation.h */ = {isa = PBXFileReference; lastKnownFileType = sourcecode.c.h; path = DVTListEverythingOperation.h; sourceTree = "<group>"; };
		AA4878591BAC74DC007F7D23 /* DVTListOMCIdentifiersForTeamOperation.h */ = {isa = PBXFileReference; lastKnownFileType = sourcecode.c.h; path = DVTListOMCIdentifiersForTeamOperation.h; sourceTree = "<group>"; };
		AA48785A1BAC74DC007F7D23 /* DVTListProvisioningProfilesOperation.h */ = {isa = PBXFileReference; lastKnownFileType = sourcecode.c.h; path = DVTListProvisioningProfilesOperation.h; sourceTree = "<group>"; };
		AA48785B1BAC74DC007F7D23 /* DVTListShoeboxIDsOperation.h */ = {isa = PBXFileReference; lastKnownFileType = sourcecode.c.h; path = DVTListShoeboxIDsOperation.h; sourceTree = "<group>"; };
		AA48785C1BAC74DC007F7D23 /* DVTListTeamOperation.h */ = {isa = PBXFileReference; lastKnownFileType = sourcecode.c.h; path = DVTListTeamOperation.h; sourceTree = "<group>"; };
		AA48785D1BAC74DC007F7D23 /* DVTLocalComputer.h */ = {isa = PBXFileReference; lastKnownFileType = sourcecode.c.h; path = DVTLocalComputer.h; sourceTree = "<group>"; };
		AA48785E1BAC74DC007F7D23 /* DVTLocalComputerLocator.h */ = {isa = PBXFileReference; lastKnownFileType = sourcecode.c.h; path = DVTLocalComputerLocator.h; sourceTree = "<group>"; };
		AA48785F1BAC74DC007F7D23 /* DVTLocale.h */ = {isa = PBXFileReference; lastKnownFileType = sourcecode.c.h; path = DVTLocale.h; sourceTree = "<group>"; };
		AA4878601BAC74DC007F7D23 /* DVTLocalProcessInformation.h */ = {isa = PBXFileReference; lastKnownFileType = sourcecode.c.h; path = DVTLocalProcessInformation.h; sourceTree = "<group>"; };
		AA4878611BAC74DC007F7D23 /* DVTLogAspect.h */ = {isa = PBXFileReference; lastKnownFileType = sourcecode.c.h; path = DVTLogAspect.h; sourceTree = "<group>"; };
		AA4878621BAC74DC007F7D23 /* DVTLogger.h */ = {isa = PBXFileReference; lastKnownFileType = sourcecode.c.h; path = DVTLogger.h; sourceTree = "<group>"; };
		AA4878631BAC74DC007F7D23 /* DVTMacroAssignmentInfo.h */ = {isa = PBXFileReference; lastKnownFileType = sourcecode.c.h; path = DVTMacroAssignmentInfo.h; sourceTree = "<group>"; };
		AA4878641BAC74DC007F7D23 /* DVTMacroDefinitionCondition.h */ = {isa = PBXFileReference; lastKnownFileType = sourcecode.c.h; path = DVTMacroDefinitionCondition.h; sourceTree = "<group>"; };
		AA4878651BAC74DC007F7D23 /* DVTMacroDefinitionConditionParameter.h */ = {isa = PBXFileReference; lastKnownFileType = sourcecode.c.h; path = DVTMacroDefinitionConditionParameter.h; sourceTree = "<group>"; };
		AA4878661BAC74DC007F7D23 /* DVTMacroDefinitionConditionSet.h */ = {isa = PBXFileReference; lastKnownFileType = sourcecode.c.h; path = DVTMacroDefinitionConditionSet.h; sourceTree = "<group>"; };
		AA4878671BAC74DC007F7D23 /* DVTMacroDefinitionTable.h */ = {isa = PBXFileReference; lastKnownFileType = sourcecode.c.h; path = DVTMacroDefinitionTable.h; sourceTree = "<group>"; };
		AA4878681BAC74DC007F7D23 /* DVTMacroExpansion-Protocol.h */ = {isa = PBXFileReference; lastKnownFileType = sourcecode.c.h; path = "DVTMacroExpansion-Protocol.h"; sourceTree = "<group>"; };
		AA4878691BAC74DC007F7D23 /* DVTMacroExpansionBlock.h */ = {isa = PBXFileReference; lastKnownFileType = sourcecode.c.h; path = DVTMacroExpansionBlock.h; sourceTree = "<group>"; };
		AA48786A1BAC74DC007F7D23 /* DVTMacroExpansionIntegerMetric.h */ = {isa = PBXFileReference; lastKnownFileType = sourcecode.c.h; path = DVTMacroExpansionIntegerMetric.h; sourceTree = "<group>"; };
		AA48786B1BAC74DC007F7D23 /* DVTMacroExpansionOperator.h */ = {isa = PBXFileReference; lastKnownFileType = sourcecode.c.h; path = DVTMacroExpansionOperator.h; sourceTree = "<group>"; };
		AA48786C1BAC74DC007F7D23 /* DVTMacroExpansionReplacementOperator.h */ = {isa = PBXFileReference; lastKnownFileType = sourcecode.c.h; path = DVTMacroExpansionReplacementOperator.h; sourceTree = "<group>"; };
		AA48786D1BAC74DC007F7D23 /* DVTMacroExpansionReplacementOperator_base.h */ = {isa = PBXFileReference; lastKnownFileType = sourcecode.c.h; path = DVTMacroExpansionReplacementOperator_base.h; sourceTree = "<group>"; };
		AA48786E1BAC74DC007F7D23 /* DVTMacroExpansionReplacementOperator_dir.h */ = {isa = PBXFileReference; lastKnownFileType = sourcecode.c.h; path = DVTMacroExpansionReplacementOperator_dir.h; sourceTree = "<group>"; };
		AA48786F1BAC74DC007F7D23 /* DVTMacroExpansionReplacementOperator_file.h */ = {isa = PBXFileReference; lastKnownFileType = sourcecode.c.h; path = DVTMacroExpansionReplacementOperator_file.h; sourceTree = "<group>"; };
		AA4878701BAC74DC007F7D23 /* DVTMacroExpansionReplacementOperator_suffix.h */ = {isa = PBXFileReference; lastKnownFileType = sourcecode.c.h; path = DVTMacroExpansionReplacementOperator_suffix.h; sourceTree = "<group>"; };
		AA4878711BAC74DC007F7D23 /* DVTMacroExpansionReplacementOperatorWithParseError.h */ = {isa = PBXFileReference; lastKnownFileType = sourcecode.c.h; path = DVTMacroExpansionReplacementOperatorWithParseError.h; sourceTree = "<group>"; };
		AA4878721BAC74DC007F7D23 /* DVTMacroExpansionRetrievalOperator.h */ = {isa = PBXFileReference; lastKnownFileType = sourcecode.c.h; path = DVTMacroExpansionRetrievalOperator.h; sourceTree = "<group>"; };
		AA4878731BAC74DC007F7D23 /* DVTMacroExpansionRetrievalOperator_base.h */ = {isa = PBXFileReference; lastKnownFileType = sourcecode.c.h; path = DVTMacroExpansionRetrievalOperator_base.h; sourceTree = "<group>"; };
		AA4878741BAC74DC007F7D23 /* DVTMacroExpansionRetrievalOperator_c99extidentifier.h */ = {isa = PBXFileReference; lastKnownFileType = sourcecode.c.h; path = DVTMacroExpansionRetrievalOperator_c99extidentifier.h; sourceTree = "<group>"; };
		AA4878751BAC74DC007F7D23 /* DVTMacroExpansionRetrievalOperator_dir.h */ = {isa = PBXFileReference; lastKnownFileType = sourcecode.c.h; path = DVTMacroExpansionRetrievalOperator_dir.h; sourceTree = "<group>"; };
		AA4878761BAC74DC007F7D23 /* DVTMacroExpansionRetrievalOperator_file.h */ = {isa = PBXFileReference; lastKnownFileType = sourcecode.c.h; path = DVTMacroExpansionRetrievalOperator_file.h; sourceTree = "<group>"; };
		AA4878771BAC74DC007F7D23 /* DVTMacroExpansionRetrievalOperator_identifier.h */ = {isa = PBXFileReference; lastKnownFileType = sourcecode.c.h; path = DVTMacroExpansionRetrievalOperator_identifier.h; sourceTree = "<group>"; };
		AA4878781BAC74DC007F7D23 /* DVTMacroExpansionRetrievalOperator_lower.h */ = {isa = PBXFileReference; lastKnownFileType = sourcecode.c.h; path = DVTMacroExpansionRetrievalOperator_lower.h; sourceTree = "<group>"; };
		AA4878791BAC74DC007F7D23 /* DVTMacroExpansionRetrievalOperator_quote.h */ = {isa = PBXFileReference; lastKnownFileType = sourcecode.c.h; path = DVTMacroExpansionRetrievalOperator_quote.h; sourceTree = "<group>"; };
		AA48787A1BAC74DC007F7D23 /* DVTMacroExpansionRetrievalOperator_rfc1034identifier.h */ = {isa = PBXFileReference; lastKnownFileType = sourcecode.c.h; path = DVTMacroExpansionRetrievalOperator_rfc1034identifier.h; sourceTree = "<group>"; };
		AA48787B1BAC74DC007F7D23 /* DVTMacroExpansionRetrievalOperator_standardizepath.h */ = {isa = PBXFileReference; lastKnownFileType = sourcecode.c.h; path = DVTMacroExpansionRetrievalOperator_standardizepath.h; sourceTree = "<group>"; };
		AA48787C1BAC74DC007F7D23 /* DVTMacroExpansionRetrievalOperator_suffix.h */ = {isa = PBXFileReference; lastKnownFileType = sourcecode.c.h; path = DVTMacroExpansionRetrievalOperator_suffix.h; sourceTree = "<group>"; };
		AA48787D1BAC74DC007F7D23 /* DVTMacroExpansionRetrievalOperator_upper.h */ = {isa = PBXFileReference; lastKnownFileType = sourcecode.c.h; path = DVTMacroExpansionRetrievalOperator_upper.h; sourceTree = "<group>"; };
		AA48787E1BAC74DC007F7D23 /* DVTMacroExpansionRetrievalOperatorWithParseError.h */ = {isa = PBXFileReference; lastKnownFileType = sourcecode.c.h; path = DVTMacroExpansionRetrievalOperatorWithParseError.h; sourceTree = "<group>"; };
		AA48787F1BAC74DC007F7D23 /* DVTMacroExpansionScope.h */ = {isa = PBXFileReference; lastKnownFileType = sourcecode.c.h; path = DVTMacroExpansionScope.h; sourceTree = "<group>"; };
		AA4878801BAC74DC007F7D23 /* DVTMacroExpansionStatistics.h */ = {isa = PBXFileReference; lastKnownFileType = sourcecode.c.h; path = DVTMacroExpansionStatistics.h; sourceTree = "<group>"; };
		AA4878811BAC74DC007F7D23 /* DVTMacroExpansionString.h */ = {isa = PBXFileReference; lastKnownFileType = sourcecode.c.h; path = DVTMacroExpansionString.h; sourceTree = "<group>"; };
		AA4878821BAC74DC007F7D23 /* DVTMacroExpansionString_Concatenation.h */ = {isa = PBXFileReference; lastKnownFileType = sourcecode.c.h; path = DVTMacroExpansionString_Concatenation.h; sourceTree = "<group>"; };
		AA4878831BAC74DC007F7D23 /* DVTMacroExpansionString_Literal.h */ = {isa = PBXFileReference; lastKnownFileType = sourcecode.c.h; path = DVTMacroExpansionString_Literal.h; sourceTree = "<group>"; };
		AA4878841BAC74DC007F7D23 /* DVTMacroExpansionString_StringSubstitution.h */ = {isa = PBXFileReference; lastKnownFileType = sourcecode.c.h; path = DVTMacroExpansionString_StringSubstitution.h; sourceTree = "<group>"; };
		AA4878851BAC74DC007F7D23 /* DVTMacroExpansionString_Substitution.h */ = {isa = PBXFileReference; lastKnownFileType = sourcecode.c.h; path = DVTMacroExpansionString_Substitution.h; sourceTree = "<group>"; };
		AA4878861BAC74DC007F7D23 /* DVTMacroExpansionStringList.h */ = {isa = PBXFileReference; lastKnownFileType = sourcecode.c.h; path = DVTMacroExpansionStringList.h; sourceTree = "<group>"; };
		AA4878871BAC74DC007F7D23 /* DVTMacroExpansionStringList_Literal.h */ = {isa = PBXFileReference; lastKnownFileType = sourcecode.c.h; path = DVTMacroExpansionStringList_Literal.h; sourceTree = "<group>"; };
		AA4878881BAC74DC007F7D23 /* DVTMacroExpansionStringList_NonLiteral.h */ = {isa = PBXFileReference; lastKnownFileType = sourcecode.c.h; path = DVTMacroExpansionStringList_NonLiteral.h; sourceTree = "<group>"; };
		AA4878891BAC74DC007F7D23 /* DVTMacroNameRegistry.h */ = {isa = PBXFileReference; lastKnownFileType = sourcecode.c.h; path = DVTMacroNameRegistry.h; sourceTree = "<group>"; };
		AA48788A1BAC74DC007F7D23 /* DVTMacroNameRegistryRegistration.h */ = {isa = PBXFileReference; lastKnownFileType = sourcecode.c.h; path = DVTMacroNameRegistryRegistration.h; sourceTree = "<group>"; };
		AA48788B1BAC74DC007F7D23 /* DVTMacroNameString.h */ = {isa = PBXFileReference; lastKnownFileType = sourcecode.c.h; path = DVTMacroNameString.h; sourceTree = "<group>"; };
		AA48788C1BAC74DC007F7D23 /* DVTMapTable.h */ = {isa = PBXFileReference; lastKnownFileType = sourcecode.c.h; path = DVTMapTable.h; sourceTree = "<group>"; };
		AA48788D1BAC74DC007F7D23 /* DVTMemorySnapshot.h */ = {isa = PBXFileReference; lastKnownFileType = sourcecode.c.h; path = DVTMemorySnapshot.h; sourceTree = "<group>"; };
		AA48788E1BAC74DC007F7D23 /* DVTMessageTrace.h */ = {isa = PBXFileReference; lastKnownFileType = sourcecode.c.h; path = DVTMessageTrace.h; sourceTree = "<group>"; };
		AA48788F1BAC74DC007F7D23 /* DVTMixIn.h */ = {isa = PBXFileReference; lastKnownFileType = sourcecode.c.h; path = DVTMixIn.h; sourceTree = "<group>"; };
		AA4878901BAC74DC007F7D23 /* DVTMockDeveloperAccount.h */ = {isa = PBXFileReference; lastKnownFileType = sourcecode.c.h; path = DVTMockDeveloperAccount.h; sourceTree = "<group>"; };
		AA4878911BAC74DC007F7D23 /* DVTMockProvisioningProfile.h */ = {isa = PBXFileReference; lastKnownFileType = sourcecode.c.h; path = DVTMockProvisioningProfile.h; sourceTree = "<group>"; };
		AA4878921BAC74DC007F7D23 /* DVTMockProvisioningProfileManager.h */ = {isa = PBXFileReference; lastKnownFileType = sourcecode.c.h; path = DVTMockProvisioningProfileManager.h; sourceTree = "<group>"; };
		AA4878931BAC74DC007F7D23 /* DVTMockSigningCertificate.h */ = {isa = PBXFileReference; lastKnownFileType = sourcecode.c.h; path = DVTMockSigningCertificate.h; sourceTree = "<group>"; };
		AA4878941BAC74DC007F7D23 /* DVTMockSigningCertificateSource.h */ = {isa = PBXFileReference; lastKnownFileType = sourcecode.c.h; path = DVTMockSigningCertificateSource.h; sourceTree = "<group>"; };
		AA4878951BAC74DC007F7D23 /* DVTModelObject-Protocol.h */ = {isa = PBXFileReference; lastKnownFileType = sourcecode.c.h; path = "DVTModelObject-Protocol.h"; sourceTree = "<group>"; };
		AA4878961BAC74DC007F7D23 /* DVTModelObject.h */ = {isa = PBXFileReference; lastKnownFileType = sourcecode.c.h; path = DVTModelObject.h; sourceTree = "<group>"; };
		AA4878971BAC74DC007F7D23 /* DVTModelObjectGraph.h */ = {isa = PBXFileReference; lastKnownFileType = sourcecode.c.h; path = DVTModelObjectGraph.h; sourceTree = "<group>"; };
		AA4878981BAC74DC007F7D23 /* DVTModelTree.h */ = {isa = PBXFileReference; lastKnownFileType = sourcecode.c.h; path = DVTModelTree.h; sourceTree = "<group>"; };
		AA4878991BAC74DC007F7D23 /* DVTModelTreeNode.h */ = {isa = PBXFileReference; lastKnownFileType = sourcecode.c.h; path = DVTModelTreeNode.h; sourceTree = "<group>"; };
		AA48789A1BAC74DC007F7D23 /* DVTMountedFileSystem.h */ = {isa = PBXFileReference; lastKnownFileType = sourcecode.c.h; path = DVTMountedFileSystem.h; sourceTree = "<group>"; };
		AA48789B1BAC74DC007F7D23 /* DVTMTReport.h */ = {isa = PBXFileReference; lastKnownFileType = sourcecode.c.h; path = DVTMTReport.h; sourceTree = "<group>"; };
		AA48789C1BAC74DC007F7D23 /* DVTMutableKnownStringSet.h */ = {isa = PBXFileReference; lastKnownFileType = sourcecode.c.h; path = DVTMutableKnownStringSet.h; sourceTree = "<group>"; };
		AA48789D1BAC74DC007F7D23 /* DVTMutableOrderedDictionary.h */ = {isa = PBXFileReference; lastKnownFileType = sourcecode.c.h; path = DVTMutableOrderedDictionary.h; sourceTree = "<group>"; };
		AA48789E1BAC74DC007F7D23 /* DVTMutableOrderedSet.h */ = {isa = PBXFileReference; lastKnownFileType = sourcecode.c.h; path = DVTMutableOrderedSet.h; sourceTree = "<group>"; };
		AA48789F1BAC74DC007F7D23 /* DVTMutableRangeArray.h */ = {isa = PBXFileReference; lastKnownFileType = sourcecode.c.h; path = DVTMutableRangeArray.h; sourceTree = "<group>"; };
		AA4878A01BAC74DC007F7D23 /* DVTNotificationToken.h */ = {isa = PBXFileReference; lastKnownFileType = sourcecode.c.h; path = DVTNotificationToken.h; sourceTree = "<group>"; };
		AA4878A11BAC74DC007F7D23 /* DVTNumberScanner.h */ = {isa = PBXFileReference; lastKnownFileType = sourcecode.c.h; path = DVTNumberScanner.h; sourceTree = "<group>"; };
		AA4878A21BAC74DC007F7D23 /* DVTObjCPlusPlusSourceModelParser.h */ = {isa = PBXFileReference; lastKnownFileType = sourcecode.c.h; path = DVTObjCPlusPlusSourceModelParser.h; sourceTree = "<group>"; };
		AA4878A31BAC74DC007F7D23 /* DVTObjCSourceModelParser.h */ = {isa = PBXFileReference; lastKnownFileType = sourcecode.c.h; path = DVTObjCSourceModelParser.h; sourceTree = "<group>"; };
		AA4878A41BAC74DC007F7D23 /* DVTObjectDeallocationMonitor.h */ = {isa = PBXFileReference; lastKnownFileType = sourcecode.c.h; path = DVTObjectDeallocationMonitor.h; sourceTree = "<group>"; };
		AA4878A51BAC74DC007F7D23 /* DVTObservableObjectProxy.h */ = {isa = PBXFileReference; lastKnownFileType = sourcecode.c.h; path = DVTObservableObjectProxy.h; sourceTree = "<group>"; };
		AA4878A61BAC74DC007F7D23 /* DVTObserveXPCServicesProtocol-Protocol.h */ = {isa = PBXFileReference; lastKnownFileType = sourcecode.c.h; path = "DVTObserveXPCServicesProtocol-Protocol.h"; sourceTree = "<group>"; };
		AA4878A71BAC74DC007F7D23 /* DVTObserveXPCServicesProtocol_Callback-Protocol.h */ = {isa = PBXFileReference; lastKnownFileType = sourcecode.c.h; path = "DVTObserveXPCServicesProtocol_Callback-Protocol.h"; sourceTree = "<group>"; };
		AA4878A81BAC74DC007F7D23 /* DVTObservingBlockToken.h */ = {isa = PBXFileReference; lastKnownFileType = sourcecode.c.h; path = DVTObservingBlockToken.h; sourceTree = "<group>"; };
		AA4878A91BAC74DC007F7D23 /* DVTObservingToken.h */ = {isa = PBXFileReference; lastKnownFileType = sourcecode.c.h; path = DVTObservingToken.h; sourceTree = "<group>"; };
		AA4878AA1BAC74DC007F7D23 /* DVTObsoleteUnarchivedObjectPlaceholder.h */ = {isa = PBXFileReference; lastKnownFileType = sourcecode.c.h; path = DVTObsoleteUnarchivedObjectPlaceholder.h; sourceTree = "<group>"; };
		AA4878AB1BAC74DC007F7D23 /* DVTOMCRecord.h */ = {isa = PBXFileReference; lastKnownFileType = sourcecode.c.h; path = DVTOMCRecord.h; sourceTree = "<group>"; };
		AA4878AC1BAC74DC007F7D23 /* DVTOneShotBlock.h */ = {isa = PBXFileReference; lastKnownFileType = sourcecode.c.h; path = DVTOneShotBlock.h; sourceTree = "<group>"; };
		AA4878AD1BAC74DC007F7D23 /* DVTOperation.h */ = {isa = PBXFileReference; lastKnownFileType = sourcecode.c.h; path = DVTOperation.h; sourceTree = "<group>"; };
		AA4878AE1BAC74DC007F7D23 /* DVTOperationGroup.h */ = {isa = PBXFileReference; lastKnownFileType = sourcecode.c.h; path = DVTOperationGroup.h; sourceTree = "<group>"; };
		AA4878AF1BAC74DC007F7D23 /* DVTOSVersion.h */ = {isa = PBXFileReference; lastKnownFileType = sourcecode.c.h; path = DVTOSVersion.h; sourceTree = "<group>"; };
		AA4878B01BAC74DC007F7D23 /* DVTPatienceDiffContext.h */ = {isa = PBXFileReference; lastKnownFileType = sourcecode.c.h; path = DVTPatienceDiffContext.h; sourceTree = "<group>"; };
		AA4878B11BAC74DC007F7D23 /* DVTPerformanceCheckpoint.h */ = {isa = PBXFileReference; lastKnownFileType = sourcecode.c.h; path = DVTPerformanceCheckpoint.h; sourceTree = "<group>"; };
		AA4878B21BAC74DC007F7D23 /* DVTPerformanceMetric.h */ = {isa = PBXFileReference; lastKnownFileType = sourcecode.c.h; path = DVTPerformanceMetric.h; sourceTree = "<group>"; };
		AA4878B31BAC74DC007F7D23 /* DVTPerformanceStatistic.h */ = {isa = PBXFileReference; lastKnownFileType = sourcecode.c.h; path = DVTPerformanceStatistic.h; sourceTree = "<group>"; };
		AA4878B41BAC74DC007F7D23 /* DVTPerformanceTestLogger_TimeForWork.h */ = {isa = PBXFileReference; lastKnownFileType = sourcecode.c.h; path = DVTPerformanceTestLogger_TimeForWork.h; sourceTree = "<group>"; };
		AA4878B51BAC74DC007F7D23 /* DVTPerformanceTestOutput.h */ = {isa = PBXFileReference; lastKnownFileType = sourcecode.c.h; path = DVTPerformanceTestOutput.h; sourceTree = "<group>"; };
		AA4878B61BAC74DC007F7D23 /* DVTPerformanceTestParser-Protocol.h */ = {isa = PBXFileReference; lastKnownFileType = sourcecode.c.h; path = "DVTPerformanceTestParser-Protocol.h"; sourceTree = "<group>"; };
		AA4878B71BAC74DC007F7D23 /* DVTPerformanceTestResult.h */ = {isa = PBXFileReference; lastKnownFileType = sourcecode.c.h; path = DVTPerformanceTestResult.h; sourceTree = "<group>"; };
		AA4878B81BAC74DC007F7D23 /* DVTPinger.h */ = {isa = PBXFileReference; lastKnownFileType = sourcecode.c.h; path = DVTPinger.h; sourceTree = "<group>"; };
		AA4878B91BAC74DC007F7D23 /* DVTPipe.h */ = {isa = PBXFileReference; lastKnownFileType = sourcecode.c.h; path = DVTPipe.h; sourceTree = "<group>"; };
		AA4878BA1BAC74DC007F7D23 /* DVTPlatform.h */ = {isa = PBXFileReference; lastKnownFileType = sourcecode.c.h; path = DVTPlatform.h; sourceTree = "<group>"; };
		AA4878BB1BAC74DC007F7D23 /* DVTPlatformFamily.h */ = {isa = PBXFileReference; lastKnownFileType = sourcecode.c.h; path = DVTPlatformFamily.h; sourceTree = "<group>"; };
		AA4878BC1BAC74DC007F7D23 /* DVTPlugIn.h */ = {isa = PBXFileReference; lastKnownFileType = sourcecode.c.h; path = DVTPlugIn.h; sourceTree = "<group>"; };
		AA4878BD1BAC74DC007F7D23 /* DVTPlugInLocalizedString.h */ = {isa = PBXFileReference; lastKnownFileType = sourcecode.c.h; path = DVTPlugInLocalizedString.h; sourceTree = "<group>"; };
		AA4878BE1BAC74DC007F7D23 /* DVTPlugInLocator.h */ = {isa = PBXFileReference; lastKnownFileType = sourcecode.c.h; path = DVTPlugInLocator.h; sourceTree = "<group>"; };
		AA4878BF1BAC74DC007F7D23 /* DVTPlugInManager.h */ = {isa = PBXFileReference; lastKnownFileType = sourcecode.c.h; path = DVTPlugInManager.h; sourceTree = "<group>"; };
		AA4878C01BAC74DC007F7D23 /* DVTPlugInScanRecord.h */ = {isa = PBXFileReference; lastKnownFileType = sourcecode.c.h; path = DVTPlugInScanRecord.h; sourceTree = "<group>"; };
		AA4878C11BAC74DC007F7D23 /* DVTPointerArray.h */ = {isa = PBXFileReference; lastKnownFileType = sourcecode.c.h; path = DVTPointerArray.h; sourceTree = "<group>"; };
		AA4878C21BAC74DC007F7D23 /* DVTPointerFunctions.h */ = {isa = PBXFileReference; lastKnownFileType = sourcecode.c.h; path = DVTPointerFunctions.h; sourceTree = "<group>"; };
		AA4878C31BAC74DC007F7D23 /* DVTPortalInfoOperation.h */ = {isa = PBXFileReference; lastKnownFileType = sourcecode.c.h; path = DVTPortalInfoOperation.h; sourceTree = "<group>"; };
		AA4878C41BAC74DC007F7D23 /* DVTPortalOperation.h */ = {isa = PBXFileReference; lastKnownFileType = sourcecode.c.h; path = DVTPortalOperation.h; sourceTree = "<group>"; };
		AA4878C51BAC74DC007F7D23 /* DVTPortalOperationToken.h */ = {isa = PBXFileReference; lastKnownFileType = sourcecode.c.h; path = DVTPortalOperationToken.h; sourceTree = "<group>"; };
		AA4878C61BAC74DC007F7D23 /* DVTPrimitiveFileDataType.h */ = {isa = PBXFileReference; lastKnownFileType = sourcecode.c.h; path = DVTPrimitiveFileDataType.h; sourceTree = "<group>"; };
		AA4878C71BAC74DC007F7D23 /* DVTProcessInformation.h */ = {isa = PBXFileReference; lastKnownFileType = sourcecode.c.h; path = DVTProcessInformation.h; sourceTree = "<group>"; };
		AA4878C81BAC74DC007F7D23 /* DVTProgressReporting-Protocol.h */ = {isa = PBXFileReference; lastKnownFileType = sourcecode.c.h; path = "DVTProgressReporting-Protocol.h"; sourceTree = "<group>"; };
		AA4878C91BAC74DC007F7D23 /* DVTPromise-Protocol.h */ = {isa = PBXFileReference; lastKnownFileType = sourcecode.c.h; path = "DVTPromise-Protocol.h"; sourceTree = "<group>"; };
		AA4878CA1BAC74DC007F7D23 /* DVTPropertyListEncoding-Protocol.h */ = {isa = PBXFileReference; lastKnownFileType = sourcecode.c.h; path = "DVTPropertyListEncoding-Protocol.h"; sourceTree = "<group>"; };
		AA4878CB1BAC74DC007F7D23 /* DVTProvisioningProfile-Protocol.h */ = {isa = PBXFileReference; lastKnownFileType = sourcecode.c.h; path = "DVTProvisioningProfile-Protocol.h"; sourceTree = "<group>"; };
		AA4878CC1BAC74DC007F7D23 /* DVTProvisioningProfileManager.h */ = {isa = PBXFileReference; lastKnownFileType = sourcecode.c.h; path = DVTProvisioningProfileManager.h; sourceTree = "<group>"; };
		AA4878CD1BAC74DC007F7D23 /* DVTProvisioningProfileProvider.h */ = {isa = PBXFileReference; lastKnownFileType = sourcecode.c.h; path = DVTProvisioningProfileProvider.h; sourceTree = "<group>"; };
		AA4878CE1BAC74DD007F7D23 /* DVTProvisioningProfileRecord.h */ = {isa = PBXFileReference; lastKnownFileType = sourcecode.c.h; path = DVTProvisioningProfileRecord.h; sourceTree = "<group>"; };
		AA4878CF1BAC74DD007F7D23 /* DVTPythonScanner.h */ = {isa = PBXFileReference; lastKnownFileType = sourcecode.c.h; path = DVTPythonScanner.h; sourceTree = "<group>"; };
		AA4878D01BAC74DD007F7D23 /* DVTRangeArray.h */ = {isa = PBXFileReference; lastKnownFileType = sourcecode.c.h; path = DVTRangeArray.h; sourceTree = "<group>"; };
		AA4878D11BAC74DD007F7D23 /* DVTReferenceResolutionStrategy.h */ = {isa = PBXFileReference; lastKnownFileType = sourcecode.c.h; path = DVTReferenceResolutionStrategy.h; sourceTree = "<group>"; };
		AA4878D21BAC74DD007F7D23 /* DVTReferenceResolver.h */ = {isa = PBXFileReference; lastKnownFileType = sourcecode.c.h; path = DVTReferenceResolver.h; sourceTree = "<group>"; };
		AA4878D31BAC74DD007F7D23 /* DVTRegexCommandLineOptionDefinition.h */ = {isa = PBXFileReference; lastKnownFileType = sourcecode.c.h; path = DVTRegexCommandLineOptionDefinition.h; sourceTree = "<group>"; };
		AA4878D41BAC74DD007F7D23 /* DVTRegExScanner.h */ = {isa = PBXFileReference; lastKnownFileType = sourcecode.c.h; path = DVTRegExScanner.h; sourceTree = "<group>"; };
		AA4878D51BAC74DD007F7D23 /* DVTRegistrable-Protocol.h */ = {isa = PBXFileReference; lastKnownFileType = sourcecode.c.h; path = "DVTRegistrable-Protocol.h"; sourceTree = "<group>"; };
		AA4878D61BAC74DD007F7D23 /* DVTRegistry.h */ = {isa = PBXFileReference; lastKnownFileType = sourcecode.c.h; path = DVTRegistry.h; sourceTree = "<group>"; };
		AA4878D71BAC74DD007F7D23 /* DVTRegularExpression.h */ = {isa = PBXFileReference; lastKnownFileType = sourcecode.c.h; path = DVTRegularExpression.h; sourceTree = "<group>"; };
		AA4878D81BAC74DD007F7D23 /* DVTRegularExpressionMatch.h */ = {isa = PBXFileReference; lastKnownFileType = sourcecode.c.h; path = DVTRegularExpressionMatch.h; sourceTree = "<group>"; };
		AA4878D91BAC74DD007F7D23 /* DVTRelativeDateFormatting.h */ = {isa = PBXFileReference; lastKnownFileType = sourcecode.c.h; path = DVTRelativeDateFormatting.h; sourceTree = "<group>"; };
		AA4878DA1BAC74DD007F7D23 /* DVTRescindCallbackObservingToken.h */ = {isa = PBXFileReference; lastKnownFileType = sourcecode.c.h; path = DVTRescindCallbackObservingToken.h; sourceTree = "<group>"; };
		AA4878DB1BAC74DD007F7D23 /* DVTRevokeCertificateOperation.h */ = {isa = PBXFileReference; lastKnownFileType = sourcecode.c.h; path = DVTRevokeCertificateOperation.h; sourceTree = "<group>"; };
		AA4878DC1BAC74DD007F7D23 /* DVTRoleRecord.h */ = {isa = PBXFileReference; lastKnownFileType = sourcecode.c.h; path = DVTRoleRecord.h; sourceTree = "<group>"; };
		AA4878DD1BAC74DD007F7D23 /* DVTRuleScanner.h */ = {isa = PBXFileReference; lastKnownFileType = sourcecode.c.h; path = DVTRuleScanner.h; sourceTree = "<group>"; };
		AA4878DE1BAC74DD007F7D23 /* DVTScannerRule.h */ = {isa = PBXFileReference; lastKnownFileType = sourcecode.c.h; path = DVTScannerRule.h; sourceTree = "<group>"; };
		AA4878DF1BAC74DD007F7D23 /* DVTSDK.h */ = {isa = PBXFileReference; lastKnownFileType = sourcecode.c.h; path = DVTSDK.h; sourceTree = "<group>"; };
		AA4878E01BAC74DD007F7D23 /* DVTSearchPath.h */ = {isa = PBXFileReference; lastKnownFileType = sourcecode.c.h; path = DVTSearchPath.h; sourceTree = "<group>"; };
		AA4878E11BAC74DD007F7D23 /* DVTSelectorBasedObservingToken.h */ = {isa = PBXFileReference; lastKnownFileType = sourcecode.c.h; path = DVTSelectorBasedObservingToken.h; sourceTree = "<group>"; };
		AA4878E21BAC74DD007F7D23 /* DVTSelfInstrumentationSession-Protocol.h */ = {isa = PBXFileReference; lastKnownFileType = sourcecode.c.h; path = "DVTSelfInstrumentationSession-Protocol.h"; sourceTree = "<group>"; };
		AA4878E31BAC74DD007F7D23 /* DVTSemaphore.h */ = {isa = PBXFileReference; lastKnownFileType = sourcecode.c.h; path = DVTSemaphore.h; sourceTree = "<group>"; };
		AA4878E41BAC74DD007F7D23 /* DVTServerCancelJoinTeamOperation.h */ = {isa = PBXFileReference; lastKnownFileType = sourcecode.c.h; path = DVTServerCancelJoinTeamOperation.h; sourceTree = "<group>"; };
		AA4878E51BAC74DD007F7D23 /* DVTServerDownloadTeamClientCertificateOperation.h */ = {isa = PBXFileReference; lastKnownFileType = sourcecode.c.h; path = DVTServerDownloadTeamClientCertificateOperation.h; sourceTree = "<group>"; };
		AA4878E61BAC74DD007F7D23 /* DVTServerDownloadTeamDevelopmentCertificateOperation.h */ = {isa = PBXFileReference; lastKnownFileType = sourcecode.c.h; path = DVTServerDownloadTeamDevelopmentCertificateOperation.h; sourceTree = "<group>"; };
		AA4878E71BAC74DD007F7D23 /* DVTServerJoinTeamOperation.h */ = {isa = PBXFileReference; lastKnownFileType = sourcecode.c.h; path = DVTServerJoinTeamOperation.h; sourceTree = "<group>"; };
		AA4878E81BAC74DD007F7D23 /* DVTServerRenewTeamMembershipTeamOperation.h */ = {isa = PBXFileReference; lastKnownFileType = sourcecode.c.h; path = DVTServerRenewTeamMembershipTeamOperation.h; sourceTree = "<group>"; };
		AA4878E91BAC74DD007F7D23 /* DVTServerRequestTeamDevelopmentCertificateOperation.h */ = {isa = PBXFileReference; lastKnownFileType = sourcecode.c.h; path = DVTServerRequestTeamDevelopmentCertificateOperation.h; sourceTree = "<group>"; };
		AA4878EA1BAC74DD007F7D23 /* DVTServerRevokeTeamMembershipTeamOperation.h */ = {isa = PBXFileReference; lastKnownFileType = sourcecode.c.h; path = DVTServerRevokeTeamMembershipTeamOperation.h; sourceTree = "<group>"; };
		AA4878EB1BAC74DD007F7D23 /* DVTSharedObserver.h */ = {isa = PBXFileReference; lastKnownFileType = sourcecode.c.h; path = DVTSharedObserver.h; sourceTree = "<group>"; };
		AA4878EC1BAC74DD007F7D23 /* DVTShoeboxIDRecord.h */ = {isa = PBXFileReference; lastKnownFileType = sourcecode.c.h; path = DVTShoeboxIDRecord.h; sourceTree = "<group>"; };
		AA4878ED1BAC74DD007F7D23 /* DVTSigningCertificate.h */ = {isa = PBXFileReference; lastKnownFileType = sourcecode.c.h; path = DVTSigningCertificate.h; sourceTree = "<group>"; };
		AA4878EE1BAC74DD007F7D23 /* DVTSigningCertificateManager.h */ = {isa = PBXFileReference; lastKnownFileType = sourcecode.c.h; path = DVTSigningCertificateManager.h; sourceTree = "<group>"; };
		AA4878EF1BAC74DD007F7D23 /* DVTSigningCertificateSource.h */ = {isa = PBXFileReference; lastKnownFileType = sourcecode.c.h; path = DVTSigningCertificateSource.h; sourceTree = "<group>"; };
		AA4878F01BAC74DD007F7D23 /* DVTSigningCertificateSourceDelegate-Protocol.h */ = {isa = PBXFileReference; lastKnownFileType = sourcecode.c.h; path = "DVTSigningCertificateSourceDelegate-Protocol.h"; sourceTree = "<group>"; };
		AA4878F11BAC74DD007F7D23 /* DVTSigningIdentitySnapshot.h */ = {isa = PBXFileReference; lastKnownFileType = sourcecode.c.h; path = DVTSigningIdentitySnapshot.h; sourceTree = "<group>"; };
		AA4878F21BAC74DD007F7D23 /* DVTSimpleDeserializer.h */ = {isa = PBXFileReference; lastKnownFileType = sourcecode.c.h; path = DVTSimpleDeserializer.h; sourceTree = "<group>"; };
		AA4878F31BAC74DD007F7D23 /* DVTSimplePlainTextDeserializer.h */ = {isa = PBXFileReference; lastKnownFileType = sourcecode.c.h; path = DVTSimplePlainTextDeserializer.h; sourceTree = "<group>"; };
		AA4878F41BAC74DD007F7D23 /* DVTSimplePlainTextSerializer.h */ = {isa = PBXFileReference; lastKnownFileType = sourcecode.c.h; path = DVTSimplePlainTextSerializer.h; sourceTree = "<group>"; };
		AA4878F51BAC74DD007F7D23 /* DVTSimpleSerialization-Protocol.h */ = {isa = PBXFileReference; lastKnownFileType = sourcecode.c.h; path = "DVTSimpleSerialization-Protocol.h"; sourceTree = "<group>"; };
		AA4878F61BAC74DD007F7D23 /* DVTSimpleSerializer.h */ = {isa = PBXFileReference; lastKnownFileType = sourcecode.c.h; path = DVTSimpleSerializer.h; sourceTree = "<group>"; };
		AA4878F71BAC74DD007F7D23 /* DVTSimpleXMLWriter.h */ = {isa = PBXFileReference; lastKnownFileType = sourcecode.c.h; path = DVTSimpleXMLWriter.h; sourceTree = "<group>"; };
		AA4878F81BAC74DD007F7D23 /* DVTSourceCodeLanguage.h */ = {isa = PBXFileReference; lastKnownFileType = sourcecode.c.h; path = DVTSourceCodeLanguage.h; sourceTree = "<group>"; };
		AA4878F91BAC74DD007F7D23 /* DVTSourceCodeSymbolKind.h */ = {isa = PBXFileReference; lastKnownFileType = sourcecode.c.h; path = DVTSourceCodeSymbolKind.h; sourceTree = "<group>"; };
		AA4878FA1BAC74DD007F7D23 /* DVTSourceModel.h */ = {isa = PBXFileReference; lastKnownFileType = sourcecode.c.h; path = DVTSourceModel.h; sourceTree = "<group>"; };
		AA4878FB1BAC74DD007F7D23 /* DVTSourceModelItem.h */ = {isa = PBXFileReference; lastKnownFileType = sourcecode.c.h; path = DVTSourceModelItem.h; sourceTree = "<group>"; };
		AA4878FC1BAC74DD007F7D23 /* DVTSourceModelParser.h */ = {isa = PBXFileReference; lastKnownFileType = sourcecode.c.h; path = DVTSourceModelParser.h; sourceTree = "<group>"; };
		AA4878FD1BAC74DD007F7D23 /* DVTSourceModelParserInteriorProductionRule.h */ = {isa = PBXFileReference; lastKnownFileType = sourcecode.c.h; path = DVTSourceModelParserInteriorProductionRule.h; sourceTree = "<group>"; };
		AA4878FE1BAC74DD007F7D23 /* DVTSourceModelParserProductionRule.h */ = {isa = PBXFileReference; lastKnownFileType = sourcecode.c.h; path = DVTSourceModelParserProductionRule.h; sourceTree = "<group>"; };
		AA4878FF1BAC74DD007F7D23 /* DVTSourceModelParserProductionState.h */ = {isa = PBXFileReference; lastKnownFileType = sourcecode.c.h; path = DVTSourceModelParserProductionState.h; sourceTree = "<group>"; };
		AA4879001BAC74DD007F7D23 /* DVTSourceNodeTypes.h */ = {isa = PBXFileReference; lastKnownFileType = sourcecode.c.h; path = DVTSourceNodeTypes.h; sourceTree = "<group>"; };
		AA4879011BAC74DD007F7D23 /* DVTSourceScanner.h */ = {isa = PBXFileReference; lastKnownFileType = sourcecode.c.h; path = DVTSourceScanner.h; sourceTree = "<group>"; };
		AA4879021BAC74DD007F7D23 /* DVTSourceSpecification.h */ = {isa = PBXFileReference; lastKnownFileType = sourcecode.c.h; path = DVTSourceSpecification.h; sourceTree = "<group>"; };
		AA4879031BAC74DD007F7D23 /* DVTSourceTokens.h */ = {isa = PBXFileReference; lastKnownFileType = sourcecode.c.h; path = DVTSourceTokens.h; sourceTree = "<group>"; };
		AA4879041BAC74DD007F7D23 /* DVTSpecificApplicationProvider-Protocol.h */ = {isa = PBXFileReference; lastKnownFileType = sourcecode.c.h; path = "DVTSpecificApplicationProvider-Protocol.h"; sourceTree = "<group>"; };
		AA4879051BAC74DD007F7D23 /* DVTStackBacktrace.h */ = {isa = PBXFileReference; lastKnownFileType = sourcecode.c.h; path = DVTStackBacktrace.h; sourceTree = "<group>"; };
		AA4879061BAC74DD007F7D23 /* DVTStackBacktraceFrame.h */ = {isa = PBXFileReference; lastKnownFileType = sourcecode.c.h; path = DVTStackBacktraceFrame.h; sourceTree = "<group>"; };
		AA4879071BAC74DD007F7D23 /* DVTStateRepository.h */ = {isa = PBXFileReference; lastKnownFileType = sourcecode.c.h; path = DVTStateRepository.h; sourceTree = "<group>"; };
		AA4879081BAC74DD007F7D23 /* DVTStateToken.h */ = {isa = PBXFileReference; lastKnownFileType = sourcecode.c.h; path = DVTStateToken.h; sourceTree = "<group>"; };
		AA4879091BAC74DD007F7D23 /* DVTStringBuffer.h */ = {isa = PBXFileReference; lastKnownFileType = sourcecode.c.h; path = DVTStringBuffer.h; sourceTree = "<group>"; };
		AA48790A1BAC74DD007F7D23 /* DVTStringRepresentationPersistable-Protocol.h */ = {isa = PBXFileReference; lastKnownFileType = sourcecode.c.h; path = "DVTStringRepresentationPersistable-Protocol.h"; sourceTree = "<group>"; };
		AA48790B1BAC74DD007F7D23 /* DVTSyntaxTypeSpecification.h */ = {isa = PBXFileReference; lastKnownFileType = sourcecode.c.h; path = DVTSyntaxTypeSpecification.h; sourceTree = "<group>"; };
		AA48790C1BAC74DD007F7D23 /* DVTSynthesizedFileDataType.h */ = {isa = PBXFileReference; lastKnownFileType = sourcecode.c.h; path = DVTSynthesizedFileDataType.h; sourceTree = "<group>"; };
		AA48790D1BAC74DD007F7D23 /* DVTSysmonBridge.h */ = {isa = PBXFileReference; lastKnownFileType = sourcecode.c.h; path = DVTSysmonBridge.h; sourceTree = "<group>"; };
		AA48790E1BAC74DD007F7D23 /* DVTSystemActivityToken.h */ = {isa = PBXFileReference; lastKnownFileType = sourcecode.c.h; path = DVTSystemActivityToken.h; sourceTree = "<group>"; };
		AA48790F1BAC74DD007F7D23 /* DVTSystemEvents.h */ = {isa = PBXFileReference; lastKnownFileType = sourcecode.c.h; path = DVTSystemEvents.h; sourceTree = "<group>"; };
		AA4879101BAC74DD007F7D23 /* DVTSystemStatisticsMeasurement.h */ = {isa = PBXFileReference; lastKnownFileType = sourcecode.c.h; path = DVTSystemStatisticsMeasurement.h; sourceTree = "<group>"; };
		AA4879111BAC74DD007F7D23 /* DVTTarjanSCCVertex.h */ = {isa = PBXFileReference; lastKnownFileType = sourcecode.c.h; path = DVTTarjanSCCVertex.h; sourceTree = "<group>"; };
		AA4879121BAC74DD007F7D23 /* DVTTask.h */ = {isa = PBXFileReference; lastKnownFileType = sourcecode.c.h; path = DVTTask.h; sourceTree = "<group>"; };
		AA4879131BAC74DD007F7D23 /* DVTTeamOperationBase.h */ = {isa = PBXFileReference; lastKnownFileType = sourcecode.c.h; path = DVTTeamOperationBase.h; sourceTree = "<group>"; };
		AA4879141BAC74DD007F7D23 /* DVTTeamRecord.h */ = {isa = PBXFileReference; lastKnownFileType = sourcecode.c.h; path = DVTTeamRecord.h; sourceTree = "<group>"; };
		AA4879151BAC74DD007F7D23 /* DVTTestPerformanceMetricOutput.h */ = {isa = PBXFileReference; lastKnownFileType = sourcecode.c.h; path = DVTTestPerformanceMetricOutput.h; sourceTree = "<group>"; };
		AA4879161BAC74DD007F7D23 /* DVTTextDocumentLocation.h */ = {isa = PBXFileReference; lastKnownFileType = sourcecode.c.h; path = DVTTextDocumentLocation.h; sourceTree = "<group>"; };
		AA4879171BAC74DD007F7D23 /* DVTTextFinder.h */ = {isa = PBXFileReference; lastKnownFileType = sourcecode.c.h; path = DVTTextFinder.h; sourceTree = "<group>"; };
		AA4879181BAC74DD007F7D23 /* DVTTextlikeFindDescriptor-Protocol.h */ = {isa = PBXFileReference; lastKnownFileType = sourcecode.c.h; path = "DVTTextlikeFindDescriptor-Protocol.h"; sourceTree = "<group>"; };
		AA4879191BAC74DD007F7D23 /* DVTTextPreferences.h */ = {isa = PBXFileReference; lastKnownFileType = sourcecode.c.h; path = DVTTextPreferences.h; sourceTree = "<group>"; };
		AA48791A1BAC74DD007F7D23 /* DVTTextReplacable-Protocol.h */ = {isa = PBXFileReference; lastKnownFileType = sourcecode.c.h; path = "DVTTextReplacable-Protocol.h"; sourceTree = "<group>"; };
		AA48791B1BAC74DD007F7D23 /* DVTToolchain.h */ = {isa = PBXFileReference; lastKnownFileType = sourcecode.c.h; path = DVTToolchain.h; sourceTree = "<group>"; };
		AA48791C1BAC74DD007F7D23 /* DVTToolchainRegistry.h */ = {isa = PBXFileReference; lastKnownFileType = sourcecode.c.h; path = DVTToolchainRegistry.h; sourceTree = "<group>"; };
		AA48791D1BAC74DD007F7D23 /* DVTToolsInfo.h */ = {isa = PBXFileReference; lastKnownFileType = sourcecode.c.h; path = DVTToolsInfo.h; sourceTree = "<group>"; };
		AA48791E1BAC74DD007F7D23 /* DVTToolsVersion.h */ = {isa = PBXFileReference; lastKnownFileType = sourcecode.c.h; path = DVTToolsVersion.h; sourceTree = "<group>"; };
		AA48791F1BAC74DD007F7D23 /* DVTUnknownPrimitiveFileDataType.h */ = {isa = PBXFileReference; lastKnownFileType = sourcecode.c.h; path = DVTUnknownPrimitiveFileDataType.h; sourceTree = "<group>"; };
		AA4879201BAC74DD007F7D23 /* DVTUpdateAppIDOperation.h */ = {isa = PBXFileReference; lastKnownFileType = sourcecode.c.h; path = DVTUpdateAppIDOperation.h; sourceTree = "<group>"; };
		AA4879211BAC74DD007F7D23 /* DVTUpdatePortalDatabaseOperation.h */ = {isa = PBXFileReference; lastKnownFileType = sourcecode.c.h; path = DVTUpdatePortalDatabaseOperation.h; sourceTree = "<group>"; };
		AA4879221BAC74DD007F7D23 /* DVTUpdateProfileOperation.h */ = {isa = PBXFileReference; lastKnownFileType = sourcecode.c.h; path = DVTUpdateProfileOperation.h; sourceTree = "<group>"; };
		AA4879231BAC74DD007F7D23 /* DVTUserNotificationCenter.h */ = {isa = PBXFileReference; lastKnownFileType = sourcecode.c.h; path = DVTUserNotificationCenter.h; sourceTree = "<group>"; };
		AA4879241BAC74DD007F7D23 /* DVTVersion.h */ = {isa = PBXFileReference; lastKnownFileType = sourcecode.c.h; path = DVTVersion.h; sourceTree = "<group>"; };
		AA4879251BAC74DD007F7D23 /* DVTWeakCallBack.h */ = {isa = PBXFileReference; lastKnownFileType = sourcecode.c.h; path = DVTWeakCallBack.h; sourceTree = "<group>"; };
		AA4879261BAC74DD007F7D23 /* DVTWeakInterposer.h */ = {isa = PBXFileReference; lastKnownFileType = sourcecode.c.h; path = DVTWeakInterposer.h; sourceTree = "<group>"; };
		AA4879271BAC74DD007F7D23 /* DVTWeakInterposer_ProxyHelperReference.h */ = {isa = PBXFileReference; lastKnownFileType = sourcecode.c.h; path = DVTWeakInterposer_ProxyHelperReference.h; sourceTree = "<group>"; };
		AA4879281BAC74DD007F7D23 /* DVTWeakInterposer_RuntimeWeakReference.h */ = {isa = PBXFileReference; lastKnownFileType = sourcecode.c.h; path = DVTWeakInterposer_RuntimeWeakReference.h; sourceTree = "<group>"; };
		AA4879291BAC74DD007F7D23 /* DVTWeakReference.h */ = {isa = PBXFileReference; lastKnownFileType = sourcecode.c.h; path = DVTWeakReference.h; sourceTree = "<group>"; };
		AA48792A1BAC74DD007F7D23 /* DVTXMLArchiver.h */ = {isa = PBXFileReference; lastKnownFileType = sourcecode.c.h; path = DVTXMLArchiver.h; sourceTree = "<group>"; };
		AA48792B1BAC74DD007F7D23 /* DVTXMLUnarchiver.h */ = {isa = PBXFileReference; lastKnownFileType = sourcecode.c.h; path = DVTXMLUnarchiver.h; sourceTree = "<group>"; };
		AA48792C1BAC74DD007F7D23 /* DVTXMLUnarchiving-Protocol.h */ = {isa = PBXFileReference; lastKnownFileType = sourcecode.c.h; path = "DVTXMLUnarchiving-Protocol.h"; sourceTree = "<group>"; };
		AA48792D1BAC74DD007F7D23 /* DVTXPCServiceInformation.h */ = {isa = PBXFileReference; lastKnownFileType = sourcecode.c.h; path = DVTXPCServiceInformation.h; sourceTree = "<group>"; };
		AA48792E1BAC74DD007F7D23 /* DVTXPCServiceObserver.h */ = {isa = PBXFileReference; lastKnownFileType = sourcecode.c.h; path = DVTXPCServiceObserver.h; sourceTree = "<group>"; };
		AA48792F1BAC74DD007F7D23 /* NSArray-DVTDiffHashing.h */ = {isa = PBXFileReference; lastKnownFileType = sourcecode.c.h; path = "NSArray-DVTDiffHashing.h"; sourceTree = "<group>"; };
		AA4879301BAC74DD007F7D23 /* NSArray-DVTFoundationClassAdditions.h */ = {isa = PBXFileReference; lastKnownFileType = sourcecode.c.h; path = "NSArray-DVTFoundationClassAdditions.h"; sourceTree = "<group>"; };
		AA4879311BAC74DD007F7D23 /* NSArray-DVTMacroExpansion.h */ = {isa = PBXFileReference; lastKnownFileType = sourcecode.c.h; path = "NSArray-DVTMacroExpansion.h"; sourceTree = "<group>"; };
		AA4879321BAC74DD007F7D23 /* NSArray-DVTMacroExpansionAdditions.h */ = {isa = PBXFileReference; lastKnownFileType = sourcecode.c.h; path = "NSArray-DVTMacroExpansionAdditions.h"; sourceTree = "<group>"; };
		AA4879331BAC74DD007F7D23 /* NSArray-DVTObservingConvenience.h */ = {isa = PBXFileReference; lastKnownFileType = sourcecode.c.h; path = "NSArray-DVTObservingConvenience.h"; sourceTree = "<group>"; };
		AA4879341BAC74DD007F7D23 /* NSArray-DVTRangeArrayAdditions.h */ = {isa = PBXFileReference; lastKnownFileType = sourcecode.c.h; path = "NSArray-DVTRangeArrayAdditions.h"; sourceTree = "<group>"; };
		AA4879351BAC74DD007F7D23 /* NSArray-DVTShellUtilitiesAdditions.h */ = {isa = PBXFileReference; lastKnownFileType = sourcecode.c.h; path = "NSArray-DVTShellUtilitiesAdditions.h"; sourceTree = "<group>"; };
		AA4879361BAC74DD007F7D23 /* NSBlockOperation-DVTNSOperationAdditions.h */ = {isa = PBXFileReference; lastKnownFileType = sourcecode.c.h; path = "NSBlockOperation-DVTNSOperationAdditions.h"; sourceTree = "<group>"; };
		AA4879371BAC74DD007F7D23 /* NSBundle-DVTNSBundleAdditions.h */ = {isa = PBXFileReference; lastKnownFileType = sourcecode.c.h; path = "NSBundle-DVTNSBundleAdditions.h"; sourceTree = "<group>"; };
		AA4879381BAC74DD007F7D23 /* NSCharacterSet-DVTFoundationClassAdditions.h */ = {isa = PBXFileReference; lastKnownFileType = sourcecode.c.h; path = "NSCharacterSet-DVTFoundationClassAdditions.h"; sourceTree = "<group>"; };
		AA4879391BAC74DD007F7D23 /* NSCoding-Protocol.h */ = {isa = PBXFileReference; lastKnownFileType = sourcecode.c.h; path = "NSCoding-Protocol.h"; sourceTree = "<group>"; };
		AA48793A1BAC74DD007F7D23 /* NSData-DVTDiffHashing.h */ = {isa = PBXFileReference; lastKnownFileType = sourcecode.c.h; path = "NSData-DVTDiffHashing.h"; sourceTree = "<group>"; };
		AA48793B1BAC74DD007F7D23 /* NSData-DVTFoundationClassAdditions.h */ = {isa = PBXFileReference; lastKnownFileType = sourcecode.c.h; path = "NSData-DVTFoundationClassAdditions.h"; sourceTree = "<group>"; };
		AA48793C1BAC74DD007F7D23 /* NSData-DVTNSDataStdIO.h */ = {isa = PBXFileReference; lastKnownFileType = sourcecode.c.h; path = "NSData-DVTNSDataStdIO.h"; sourceTree = "<group>"; };
		AA48793D1BAC74DD007F7D23 /* NSData-DVTSecurityAdditions.h */ = {isa = PBXFileReference; lastKnownFileType = sourcecode.c.h; path = "NSData-DVTSecurityAdditions.h"; sourceTree = "<group>"; };
		AA48793E1BAC74DD007F7D23 /* NSDate-DVTFoundationClassAdditions.h */ = {isa = PBXFileReference; lastKnownFileType = sourcecode.c.h; path = "NSDate-DVTFoundationClassAdditions.h"; sourceTree = "<group>"; };
		AA48793F1BAC74DD007F7D23 /* NSDictionary-ADCDownloadAuthenticationResponse.h */ = {isa = PBXFileReference; lastKnownFileType = sourcecode.c.h; path = "NSDictionary-ADCDownloadAuthenticationResponse.h"; sourceTree = "<group>"; };
		AA4879401BAC74DD007F7D23 /* NSDictionary-DVTDiffHashing.h */ = {isa = PBXFileReference; lastKnownFileType = sourcecode.c.h; path = "NSDictionary-DVTDiffHashing.h"; sourceTree = "<group>"; };
		AA4879411BAC74DD007F7D23 /* NSDictionary-DVTFoundationClassAdditions.h */ = {isa = PBXFileReference; lastKnownFileType = sourcecode.c.h; path = "NSDictionary-DVTFoundationClassAdditions.h"; sourceTree = "<group>"; };
		AA4879421BAC74DD007F7D23 /* NSDictionary-DVTMacroExpansionAdditions.h */ = {isa = PBXFileReference; lastKnownFileType = sourcecode.c.h; path = "NSDictionary-DVTMacroExpansionAdditions.h"; sourceTree = "<group>"; };
		AA4879431BAC74DD007F7D23 /* NSDistributedNotificationCenter-DVTNSNotificationCenterAdditions.h */ = {isa = PBXFileReference; lastKnownFileType = sourcecode.c.h; path = "NSDistributedNotificationCenter-DVTNSNotificationCenterAdditions.h"; sourceTree = "<group>"; };
		AA4879441BAC74DD007F7D23 /* NSError-DVTFoundationClassAdditions.h */ = {isa = PBXFileReference; lastKnownFileType = sourcecode.c.h; path = "NSError-DVTFoundationClassAdditions.h"; sourceTree = "<group>"; };
		AA4879451BAC74DD007F7D23 /* NSError-DVTSecurityAdditions.h */ = {isa = PBXFileReference; lastKnownFileType = sourcecode.c.h; path = "NSError-DVTSecurityAdditions.h"; sourceTree = "<group>"; };
		AA4879461BAC74DD007F7D23 /* NSFastEnumeration-Protocol.h */ = {isa = PBXFileReference; lastKnownFileType = sourcecode.c.h; path = "NSFastEnumeration-Protocol.h"; sourceTree = "<group>"; };
		AA4879471BAC74DD007F7D23 /* NSFileHandle-DVTNSFileHandleAdditions.h */ = {isa = PBXFileReference; lastKnownFileType = sourcecode.c.h; path = "NSFileHandle-DVTNSFileHandleAdditions.h"; sourceTree = "<group>"; };
		AA4879481BAC74DD007F7D23 /* NSFileHandle-DVTTaskAdditions.h */ = {isa = PBXFileReference; lastKnownFileType = sourcecode.c.h; path = "NSFileHandle-DVTTaskAdditions.h"; sourceTree = "<group>"; };
		AA4879491BAC74DD007F7D23 /* NSFileManager-DVTNSFileManagerAdditions.h */ = {isa = PBXFileReference; lastKnownFileType = sourcecode.c.h; path = "NSFileManager-DVTNSFileManagerAdditions.h"; sourceTree = "<group>"; };
		AA48794A1BAC74DD007F7D23 /* NSHTTPURLResponse-DVTHTTPCookies.h */ = {isa = PBXFileReference; lastKnownFileType = sourcecode.c.h; path = "NSHTTPURLResponse-DVTHTTPCookies.h"; sourceTree = "<group>"; };
		AA48794B1BAC74DD007F7D23 /* NSInputStream-DVTFoundationClassAdditions.h */ = {isa = PBXFileReference; lastKnownFileType = sourcecode.c.h; path = "NSInputStream-DVTFoundationClassAdditions.h"; sourceTree = "<group>"; };
		AA48794C1BAC74DD007F7D23 /* NSKeyedUnarchiverDelegate-Protocol.h */ = {isa = PBXFileReference; lastKnownFileType = sourcecode.c.h; path = "NSKeyedUnarchiverDelegate-Protocol.h"; sourceTree = "<group>"; };
		AA48794D1BAC74DD007F7D23 /* NSLock-DVTFoundationExtensions.h */ = {isa = PBXFileReference; lastKnownFileType = sourcecode.c.h; path = "NSLock-DVTFoundationExtensions.h"; sourceTree = "<group>"; };
		AA48794E1BAC74DD007F7D23 /* NSMapTable-DVTNSMapTableAdditions.h */ = {isa = PBXFileReference; lastKnownFileType = sourcecode.c.h; path = "NSMapTable-DVTNSMapTableAdditions.h"; sourceTree = "<group>"; };
		AA48794F1BAC74DD007F7D23 /* NSMutableArray-DVTFoundationClassAdditions.h */ = {isa = PBXFileReference; lastKnownFileType = sourcecode.c.h; path = "NSMutableArray-DVTFoundationClassAdditions.h"; sourceTree = "<group>"; };
		AA4879501BAC74DD007F7D23 /* NSMutableCopying-Protocol.h */ = {isa = PBXFileReference; lastKnownFileType = sourcecode.c.h; path = "NSMutableCopying-Protocol.h"; sourceTree = "<group>"; };
		AA4879511BAC74DD007F7D23 /* NSMutableData-DVTFoundationClassAdditions.h */ = {isa = PBXFileReference; lastKnownFileType = sourcecode.c.h; path = "NSMutableData-DVTFoundationClassAdditions.h"; sourceTree = "<group>"; };
		AA4879521BAC74DD007F7D23 /* NSMutableData-DVTNSDataStdIO.h */ = {isa = PBXFileReference; lastKnownFileType = sourcecode.c.h; path = "NSMutableData-DVTNSDataStdIO.h"; sourceTree = "<group>"; };
		AA4879531BAC74DD007F7D23 /* NSMutableDictionary-DVTFoundationClassAdditions.h */ = {isa = PBXFileReference; lastKnownFileType = sourcecode.c.h; path = "NSMutableDictionary-DVTFoundationClassAdditions.h"; sourceTree = "<group>"; };
		AA4879541BAC74DD007F7D23 /* NSMutableSet-DVTNSMutableSetAdditions.h */ = {isa = PBXFileReference; lastKnownFileType = sourcecode.c.h; path = "NSMutableSet-DVTNSMutableSetAdditions.h"; sourceTree = "<group>"; };
		AA4879551BAC74DD007F7D23 /* NSMutableString-DVTFoundationClassAdditions.h */ = {isa = PBXFileReference; lastKnownFileType = sourcecode.c.h; path = "NSMutableString-DVTFoundationClassAdditions.h"; sourceTree = "<group>"; };
		AA4879561BAC74DD007F7D23 /* NSMutableURLRequest-DVTHTTPCookies.h */ = {isa = PBXFileReference; lastKnownFileType = sourcecode.c.h; path = "NSMutableURLRequest-DVTHTTPCookies.h"; sourceTree = "<group>"; };
		AA4879571BAC74DD007F7D23 /* NSNotificationCenter-DVTNSNotificationCenterAdditions.h */ = {isa = PBXFileReference; lastKnownFileType = sourcecode.c.h; path = "NSNotificationCenter-DVTNSNotificationCenterAdditions.h"; sourceTree = "<group>"; };
		AA4879581BAC74DD007F7D23 /* NSNumber-DVTDiffHashing.h */ = {isa = PBXFileReference; lastKnownFileType = sourcecode.c.h; path = "NSNumber-DVTDiffHashing.h"; sourceTree = "<group>"; };
		AA4879591BAC74DD007F7D23 /* NSObject-Deprecated.h */ = {isa = PBXFileReference; lastKnownFileType = sourcecode.c.h; path = "NSObject-Deprecated.h"; sourceTree = "<group>"; };
		AA48795A1BAC74DD007F7D23 /* NSObject-DVTArcSupport.h */ = {isa = PBXFileReference; lastKnownFileType = sourcecode.c.h; path = "NSObject-DVTArcSupport.h"; sourceTree = "<group>"; };
		AA48795B1BAC74DD007F7D23 /* NSObject-DVTAssertionSupport.h */ = {isa = PBXFileReference; lastKnownFileType = sourcecode.c.h; path = "NSObject-DVTAssertionSupport.h"; sourceTree = "<group>"; };
		AA48795C1BAC74DD007F7D23 /* NSObject-DVTExtraXMArchiveDataAdditions.h */ = {isa = PBXFileReference; lastKnownFileType = sourcecode.c.h; path = "NSObject-DVTExtraXMArchiveDataAdditions.h"; sourceTree = "<group>"; };
		AA48795D1BAC74DD007F7D23 /* NSObject-DVTInvalidation.h */ = {isa = PBXFileReference; lastKnownFileType = sourcecode.c.h; path = "NSObject-DVTInvalidation.h"; sourceTree = "<group>"; };
		AA48795E1BAC74DD007F7D23 /* NSObject-DVTInvalidation2.h */ = {isa = PBXFileReference; lastKnownFileType = sourcecode.c.h; path = "NSObject-DVTInvalidation2.h"; sourceTree = "<group>"; };
		AA48795F1BAC74DD007F7D23 /* NSObject-DVTInvalidation2Private.h */ = {isa = PBXFileReference; lastKnownFileType = sourcecode.c.h; path = "NSObject-DVTInvalidation2Private.h"; sourceTree = "<group>"; };
		AA4879601BAC74DD007F7D23 /* NSObject-DVTKVCMutableCollectionPropertySupport.h */ = {isa = PBXFileReference; lastKnownFileType = sourcecode.c.h; path = "NSObject-DVTKVCMutableCollectionPropertySupport.h"; sourceTree = "<group>"; };
		AA4879611BAC74DD007F7D23 /* NSObject-DVTKVOAssertionValidationMethods.h */ = {isa = PBXFileReference; lastKnownFileType = sourcecode.c.h; path = "NSObject-DVTKVOAssertionValidationMethods.h"; sourceTree = "<group>"; };
		AA4879621BAC74DD007F7D23 /* NSObject-DVTNSRunLoopAdditions.h */ = {isa = PBXFileReference; lastKnownFileType = sourcecode.c.h; path = "NSObject-DVTNSRunLoopAdditions.h"; sourceTree = "<group>"; };
		AA4879631BAC74DD007F7D23 /* NSObject-DVTObjectDeallocationMonitorAdditions.h */ = {isa = PBXFileReference; lastKnownFileType = sourcecode.c.h; path = "NSObject-DVTObjectDeallocationMonitorAdditions.h"; sourceTree = "<group>"; };
		AA4879641BAC74DD007F7D23 /* NSObject-DVTObservingConvenience.h */ = {isa = PBXFileReference; lastKnownFileType = sourcecode.c.h; path = "NSObject-DVTObservingConvenience.h"; sourceTree = "<group>"; };
		AA4879651BAC74DD007F7D23 /* NSObject-DVTPropertyLinking.h */ = {isa = PBXFileReference; lastKnownFileType = sourcecode.c.h; path = "NSObject-DVTPropertyLinking.h"; sourceTree = "<group>"; };
		AA4879661BAC74DD007F7D23 /* NSObject-DVTSelectorAdditions.h */ = {isa = PBXFileReference; lastKnownFileType = sourcecode.c.h; path = "NSObject-DVTSelectorAdditions.h"; sourceTree = "<group>"; };
		AA4879671BAC74DD007F7D23 /* NSObject-DVTSharedObserverAccess.h */ = {isa = PBXFileReference; lastKnownFileType = sourcecode.c.h; path = "NSObject-DVTSharedObserverAccess.h"; sourceTree = "<group>"; };
		AA4879681BAC74DD007F7D23 /* NSObject-DVTSimpleSerialization.h */ = {isa = PBXFileReference; lastKnownFileType = sourcecode.c.h; path = "NSObject-DVTSimpleSerialization.h"; sourceTree = "<group>"; };
		AA4879691BAC74DD007F7D23 /* NSObject-DVTXMLArchiving.h */ = {isa = PBXFileReference; lastKnownFileType = sourcecode.c.h; path = "NSObject-DVTXMLArchiving.h"; sourceTree = "<group>"; };
		AA48796A1BAC74DD007F7D23 /* NSObject-DVTXMLUnarchivingPartial.h */ = {isa = PBXFileReference; lastKnownFileType = sourcecode.c.h; path = "NSObject-DVTXMLUnarchivingPartial.h"; sourceTree = "<group>"; };
		AA48796B1BAC74DD007F7D23 /* NSOutputStream-DVTFoundationClassAdditions.h */ = {isa = PBXFileReference; lastKnownFileType = sourcecode.c.h; path = "NSOutputStream-DVTFoundationClassAdditions.h"; sourceTree = "<group>"; };
		AA48796C1BAC74DD007F7D23 /* NSProcessInfo-DVTNSProcessInfoAdditions.h */ = {isa = PBXFileReference; lastKnownFileType = sourcecode.c.h; path = "NSProcessInfo-DVTNSProcessInfoAdditions.h"; sourceTree = "<group>"; };
		AA48796D1BAC74DD007F7D23 /* NSProcessInfo-DVTNSProcessInfoCachedEnvironmentAdditions.h */ = {isa = PBXFileReference; lastKnownFileType = sourcecode.c.h; path = "NSProcessInfo-DVTNSProcessInfoCachedEnvironmentAdditions.h"; sourceTree = "<group>"; };
		AA48796E1BAC74DD007F7D23 /* NSPropertyListSerialization-DVTNSPropertyListSerializationAdditions.h */ = {isa = PBXFileReference; lastKnownFileType = sourcecode.c.h; path = "NSPropertyListSerialization-DVTNSPropertyListSerializationAdditions.h"; sourceTree = "<group>"; };
		AA48796F1BAC74DD007F7D23 /* NSRecursiveLock-DVTFoundationExtensions.h */ = {isa = PBXFileReference; lastKnownFileType = sourcecode.c.h; path = "NSRecursiveLock-DVTFoundationExtensions.h"; sourceTree = "<group>"; };
		AA4879701BAC74DD007F7D23 /* NSRunLoop-DVTNSRunLoopAdditions.h */ = {isa = PBXFileReference; lastKnownFileType = sourcecode.c.h; path = "NSRunLoop-DVTNSRunLoopAdditions.h"; sourceTree = "<group>"; };
		AA4879711BAC74DD007F7D23 /* NSSecureCoding-Protocol.h */ = {isa = PBXFileReference; lastKnownFileType = sourcecode.c.h; path = "NSSecureCoding-Protocol.h"; sourceTree = "<group>"; };
		AA4879721BAC74DD007F7D23 /* NSSet-DVTNSSetAdditions.h */ = {isa = PBXFileReference; lastKnownFileType = sourcecode.c.h; path = "NSSet-DVTNSSetAdditions.h"; sourceTree = "<group>"; };
		AA4879731BAC74DD007F7D23 /* NSString-DVTDiffHashing.h */ = {isa = PBXFileReference; lastKnownFileType = sourcecode.c.h; path = "NSString-DVTDiffHashing.h"; sourceTree = "<group>"; };
		AA4879741BAC74DD007F7D23 /* NSString-DVTFileSystemRepresentationProviding.h */ = {isa = PBXFileReference; lastKnownFileType = sourcecode.c.h; path = "NSString-DVTFileSystemRepresentationProviding.h"; sourceTree = "<group>"; };
		AA4879751BAC74DD007F7D23 /* NSString-DVTFoundationANSIText.h */ = {isa = PBXFileReference; lastKnownFileType = sourcecode.c.h; path = "NSString-DVTFoundationANSIText.h"; sourceTree = "<group>"; };
		AA4879761BAC74DD007F7D23 /* NSString-DVTFoundationClassAdditions.h */ = {isa = PBXFileReference; lastKnownFileType = sourcecode.c.h; path = "NSString-DVTFoundationClassAdditions.h"; sourceTree = "<group>"; };
		AA4879771BAC74DD007F7D23 /* NSString-DVTMacroDefinitionAdditions.h */ = {isa = PBXFileReference; lastKnownFileType = sourcecode.c.h; path = "NSString-DVTMacroDefinitionAdditions.h"; sourceTree = "<group>"; };
		AA4879781BAC74DD007F7D23 /* NSString-DVTMacroExpansion.h */ = {isa = PBXFileReference; lastKnownFileType = sourcecode.c.h; path = "NSString-DVTMacroExpansion.h"; sourceTree = "<group>"; };
		AA4879791BAC74DD007F7D23 /* NSString-DVTMacroExpansionAdditions.h */ = {isa = PBXFileReference; lastKnownFileType = sourcecode.c.h; path = "NSString-DVTMacroExpansionAdditions.h"; sourceTree = "<group>"; };
		AA48797A1BAC74DD007F7D23 /* NSString-DVTMacroNameStringCompatibility.h */ = {isa = PBXFileReference; lastKnownFileType = sourcecode.c.h; path = "NSString-DVTMacroNameStringCompatibility.h"; sourceTree = "<group>"; };
		AA48797B1BAC74DD007F7D23 /* NSThread-DVTObjectAllocationTracking.h */ = {isa = PBXFileReference; lastKnownFileType = sourcecode.c.h; path = "NSThread-DVTObjectAllocationTracking.h"; sourceTree = "<group>"; };
		AA48797C1BAC74DD007F7D23 /* NSURL-DVTNSURLAdditions.h */ = {isa = PBXFileReference; lastKnownFileType = sourcecode.c.h; path = "NSURL-DVTNSURLAdditions.h"; sourceTree = "<group>"; };
		AA48797D1BAC74DD007F7D23 /* NSURL-DVTSecurityAdditions.h */ = {isa = PBXFileReference; lastKnownFileType = sourcecode.c.h; path = "NSURL-DVTSecurityAdditions.h"; sourceTree = "<group>"; };
		AA48797E1BAC74DD007F7D23 /* NSURLConnectionDataDelegate-Protocol.h */ = {isa = PBXFileReference; lastKnownFileType = sourcecode.c.h; path = "NSURLConnectionDataDelegate-Protocol.h"; sourceTree = "<group>"; };
		AA48797F1BAC74DD007F7D23 /* NSURLConnectionDelegate-Protocol.h */ = {isa = PBXFileReference; lastKnownFileType = sourcecode.c.h; path = "NSURLConnectionDelegate-Protocol.h"; sourceTree = "<group>"; };
		AA4879801BAC74DD007F7D23 /* NSURLProtectionSpace-DVTSecurityAdditions.h */ = {isa = PBXFileReference; lastKnownFileType = sourcecode.c.h; path = "NSURLProtectionSpace-DVTSecurityAdditions.h"; sourceTree = "<group>"; };
		AA4879811BAC74DD007F7D23 /* NSUserDefaults-DVTNSUserDefaultsAdditions.h */ = {isa = PBXFileReference; lastKnownFileType = sourcecode.c.h; path = "NSUserDefaults-DVTNSUserDefaultsAdditions.h"; sourceTree = "<group>"; };
		AA4879821BAC74DD007F7D23 /* NSUserNotificationCenterDelegate-Protocol.h */ = {isa = PBXFileReference; lastKnownFileType = sourcecode.c.h; path = "NSUserNotificationCenterDelegate-Protocol.h"; sourceTree = "<group>"; };
		AA4879831BAC74DD007F7D23 /* NSValue-DVTGeometryAdditions.h */ = {isa = PBXFileReference; lastKnownFileType = sourcecode.c.h; path = "NSValue-DVTGeometryAdditions.h"; sourceTree = "<group>"; };
		AA4879841BAC74DD007F7D23 /* NSXMLElement-DVTFoundationClassAdditions.h */ = {isa = PBXFileReference; lastKnownFileType = sourcecode.c.h; path = "NSXMLElement-DVTFoundationClassAdditions.h"; sourceTree = "<group>"; };
		AA4879861BAC74DD007F7D23 /* DTiPhoneSimulatorApplicationSpecifier.h */ = {isa = PBXFileReference; lastKnownFileType = sourcecode.c.h; path = DTiPhoneSimulatorApplicationSpecifier.h; sourceTree = "<group>"; };
		AA4879871BAC74DD007F7D23 /* DTiPhoneSimulatorApplicationSpecifier_BundleIdentifier.h */ = {isa = PBXFileReference; lastKnownFileType = sourcecode.c.h; path = DTiPhoneSimulatorApplicationSpecifier_BundleIdentifier.h; sourceTree = "<group>"; };
		AA4879881BAC74DD007F7D23 /* DTiPhoneSimulatorApplicationSpecifier_Path.h */ = {isa = PBXFileReference; lastKnownFileType = sourcecode.c.h; path = DTiPhoneSimulatorApplicationSpecifier_Path.h; sourceTree = "<group>"; };
		AA4879891BAC74DD007F7D23 /* DTiPhoneSimulatorApplicationSpecifier_ToolPath.h */ = {isa = PBXFileReference; lastKnownFileType = sourcecode.c.h; path = DTiPhoneSimulatorApplicationSpecifier_ToolPath.h; sourceTree = "<group>"; };
		AA48798A1BAC74DD007F7D23 /* DTiPhoneSimulatorSession.h */ = {isa = PBXFileReference; lastKnownFileType = sourcecode.c.h; path = DTiPhoneSimulatorSession.h; sourceTree = "<group>"; };
		AA48798B1BAC74DD007F7D23 /* DTiPhoneSimulatorSessionConfig.h */ = {isa = PBXFileReference; lastKnownFileType = sourcecode.c.h; path = DTiPhoneSimulatorSessionConfig.h; sourceTree = "<group>"; };
		AA48798C1BAC74DD007F7D23 /* DTiPhoneSimulatorSessionDelegate-Protocol.h */ = {isa = PBXFileReference; lastKnownFileType = sourcecode.c.h; path = "DTiPhoneSimulatorSessionDelegate-Protocol.h"; sourceTree = "<group>"; };
		AA48798D1BAC74DD007F7D23 /* DTiPhoneSimulatorSystemRoot.h */ = {isa = PBXFileReference; lastKnownFileType = sourcecode.c.h; path = DTiPhoneSimulatorSystemRoot.h; sourceTree = "<group>"; };
		AA48798E1BAC74DD007F7D23 /* DVTInvalidation-Protocol.h */ = {isa = PBXFileReference; lastKnownFileType = sourcecode.c.h; path = "DVTInvalidation-Protocol.h"; sourceTree = "<group>"; };
		AA48798F1BAC74DD007F7D23 /* DVTiPhoneSimulatorCoreSimMessenger.h */ = {isa = PBXFileReference; lastKnownFileType = sourcecode.c.h; path = DVTiPhoneSimulatorCoreSimMessenger.h; sourceTree = "<group>"; };
		AA4879901BAC74DD007F7D23 /* DVTiPhoneSimulatorDistNoteMessenger.h */ = {isa = PBXFileReference; lastKnownFileType = sourcecode.c.h; path = DVTiPhoneSimulatorDistNoteMessenger.h; sourceTree = "<group>"; };
		AA4879911BAC74DD007F7D23 /* DVTiPhoneSimulatorMessenger.h */ = {isa = PBXFileReference; lastKnownFileType = sourcecode.c.h; path = DVTiPhoneSimulatorMessenger.h; sourceTree = "<group>"; };
		AA4879921BAC74DD007F7D23 /* SimDevice-DVTAdditions.h */ = {isa = PBXFileReference; lastKnownFileType = sourcecode.c.h; path = "SimDevice-DVTAdditions.h"; sourceTree = "<group>"; };
		AA4879931BAC74DD007F7D23 /* SimDeviceSet-DVTAdditions.h */ = {isa = PBXFileReference; lastKnownFileType = sourcecode.c.h; path = "SimDeviceSet-DVTAdditions.h"; sourceTree = "<group>"; };
		AA4879941BAC74DD007F7D23 /* SimDeviceType-DVTAdditions.h */ = {isa = PBXFileReference; lastKnownFileType = sourcecode.c.h; path = "SimDeviceType-DVTAdditions.h"; sourceTree = "<group>"; };
		AA4879951BAC74DD007F7D23 /* SimRuntime-DVTAdditions.h */ = {isa = PBXFileReference; lastKnownFileType = sourcecode.c.h; path = "SimRuntime-DVTAdditions.h"; sourceTree = "<group>"; };
		AA51E4901BA1CA3C0053141E /* FBSimulatorApplicationTests.m */ = {isa = PBXFileReference; fileEncoding = 4; lastKnownFileType = sourcecode.c.objc; path = FBSimulatorApplicationTests.m; sourceTree = "<group>"; };
		AA51E4911BA1CA3C0053141E /* FBSimulatorControlApplicationLaunchTests.m */ = {isa = PBXFileReference; fileEncoding = 4; lastKnownFileType = sourcecode.c.objc; path = FBSimulatorControlApplicationLaunchTests.m; sourceTree = "<group>"; };
		AA51E4921BA1CA3C0053141E /* FBSimulatorControlConfigurationTests.m */ = {isa = PBXFileReference; fileEncoding = 4; lastKnownFileType = sourcecode.c.objc; path = FBSimulatorControlConfigurationTests.m; sourceTree = "<group>"; };
		AA51E4931BA1CA3C0053141E /* FBSimulatorControlSimulatorLaunchTests.m */ = {isa = PBXFileReference; fileEncoding = 4; lastKnownFileType = sourcecode.c.objc; path = FBSimulatorControlSimulatorLaunchTests.m; sourceTree = "<group>"; };
		AA51E4941BA1CA3C0053141E /* FBSimulatorPoolTests.m */ = {isa = PBXFileReference; fileEncoding = 4; lastKnownFileType = sourcecode.c.objc; path = FBSimulatorPoolTests.m; sourceTree = "<group>"; };
		AA51E4951BA1CA3C0053141E /* FBSimulatorStateTests.m */ = {isa = PBXFileReference; fileEncoding = 4; lastKnownFileType = sourcecode.c.objc; path = FBSimulatorStateTests.m; sourceTree = "<group>"; };
		AA5696371B9FB7B500A2918F /* DVTFoundation.framework */ = {isa = PBXFileReference; lastKnownFileType = wrapper.framework; name = DVTFoundation.framework; path = ../../../../Applications/xcode7_beta6.app/Contents/SharedFrameworks/DVTFoundation.framework; sourceTree = "<group>"; };
		AA5696391B9FB7C800A2918F /* DVTiPhoneSimulatorRemoteClient.framework */ = {isa = PBXFileReference; lastKnownFileType = wrapper.framework; name = DVTiPhoneSimulatorRemoteClient.framework; path = ../../../../Applications/xcode7_beta6.app/Contents/SharedFrameworks/DVTiPhoneSimulatorRemoteClient.framework; sourceTree = "<group>"; };
		AA74B9971BB014A200C1E59C /* FBSimulatorError.h */ = {isa = PBXFileReference; fileEncoding = 4; lastKnownFileType = sourcecode.c.h; path = FBSimulatorError.h; sourceTree = "<group>"; };
		AA74B9981BB014A200C1E59C /* FBSimulatorError.m */ = {isa = PBXFileReference; fileEncoding = 4; lastKnownFileType = sourcecode.c.objc; path = FBSimulatorError.m; sourceTree = "<group>"; };
		AA74B99B1BB02CD600C1E59C /* FBSimulatorPoolAllocationTests.m */ = {isa = PBXFileReference; fileEncoding = 4; lastKnownFileType = sourcecode.c.objc; path = FBSimulatorPoolAllocationTests.m; sourceTree = "<group>"; };
		AA74B99D1BB04A4300C1E59C /* FBProcessLaunchConfigurationTests.m */ = {isa = PBXFileReference; fileEncoding = 4; lastKnownFileType = sourcecode.c.objc; path = FBProcessLaunchConfigurationTests.m; sourceTree = "<group>"; };
		AA819DB21B9FB40D002F58CA /* FBSimulatorControlTests.xctest */ = {isa = PBXFileReference; explicitFileType = wrapper.cfbundle; includeInIndex = 0; path = FBSimulatorControlTests.xctest; sourceTree = BUILT_PRODUCTS_DIR; };
		AA819E0B1B9FB427002F58CA /* FBSimulatorControlTests-Info.plist */ = {isa = PBXFileReference; fileEncoding = 4; lastKnownFileType = text.plist.xml; path = "FBSimulatorControlTests-Info.plist"; sourceTree = "<group>"; };
<<<<<<< HEAD
		AA8DF8C11BB1842600CC0411 /* FBInteraction.h */ = {isa = PBXFileReference; fileEncoding = 4; lastKnownFileType = sourcecode.c.h; path = FBInteraction.h; sourceTree = "<group>"; };
		AA8DF8C21BB1842600CC0411 /* FBInteraction.m */ = {isa = PBXFileReference; fileEncoding = 4; lastKnownFileType = sourcecode.c.objc; path = FBInteraction.m; sourceTree = "<group>"; };
		AA8DF8C51BB1847100CC0411 /* FBInteraction+Private.h */ = {isa = PBXFileReference; lastKnownFileType = sourcecode.c.h; path = "FBInteraction+Private.h"; sourceTree = "<group>"; };
=======
		AA8DF8BF1BB1698000CC0411 /* FBSimulatorSessionLifecycleTests.m */ = {isa = PBXFileReference; fileEncoding = 4; lastKnownFileType = sourcecode.c.objc; path = FBSimulatorSessionLifecycleTests.m; sourceTree = "<group>"; };
>>>>>>> 5ccc4451
		AA8DFB0C1BAC76B60076A6C2 /* FBSimulatorControlNotificationAssertion.h */ = {isa = PBXFileReference; fileEncoding = 4; lastKnownFileType = sourcecode.c.h; path = FBSimulatorControlNotificationAssertion.h; sourceTree = "<group>"; };
		AA8DFB0D1BAC76B60076A6C2 /* FBSimulatorControlNotificationAssertion.m */ = {isa = PBXFileReference; fileEncoding = 4; lastKnownFileType = sourcecode.c.objc; path = FBSimulatorControlNotificationAssertion.m; sourceTree = "<group>"; };
		AA8DFB0E1BAC76B60076A6C2 /* FBSimulatorSessionStateAssertion.h */ = {isa = PBXFileReference; fileEncoding = 4; lastKnownFileType = sourcecode.c.h; path = FBSimulatorSessionStateAssertion.h; sourceTree = "<group>"; };
		AA8DFB0F1BAC76B60076A6C2 /* FBSimulatorSessionStateAssertion.m */ = {isa = PBXFileReference; fileEncoding = 4; lastKnownFileType = sourcecode.c.objc; path = FBSimulatorSessionStateAssertion.m; sourceTree = "<group>"; };
		C0269E5758A83CA9C72EC922 /* libPods-FBSimulatorControlTests.a */ = {isa = PBXFileReference; explicitFileType = archive.ar; includeInIndex = 0; path = "libPods-FBSimulatorControlTests.a"; sourceTree = BUILT_PRODUCTS_DIR; };
		DE0BECC2D4331B5F6BD6224D /* Pods-FBSimulatorControlTests.release.xcconfig */ = {isa = PBXFileReference; includeInIndex = 1; lastKnownFileType = text.xcconfig; name = "Pods-FBSimulatorControlTests.release.xcconfig"; path = "Pods/Target Support Files/Pods-FBSimulatorControlTests/Pods-FBSimulatorControlTests.release.xcconfig"; sourceTree = "<group>"; };
/* End PBXFileReference section */

/* Begin PBXFrameworksBuildPhase section */
		4F426D880000000000000000 /* Frameworks */ = {
			isa = PBXFrameworksBuildPhase;
			buildActionMask = 0;
			files = (
				E7A30F0476B173B900000000 /* Cocoa.framework in Frameworks */,
				E7A30F04A6018C7A00000000 /* CoreGraphics.framework in Frameworks */,
				E7A30F04B67B6FA500000000 /* DVTFoundation.framework in Frameworks */,
				E7A30F041AC72D1E00000000 /* DVTiPhoneSimulatorRemoteClient.framework in Frameworks */,
				E7A30F04B6970A5500000000 /* CoreSimulator.framework in Frameworks */,
			);
			runOnlyForDeploymentPostprocessing = 0;
		};
		AA819DAF1B9FB40D002F58CA /* Frameworks */ = {
			isa = PBXFrameworksBuildPhase;
			buildActionMask = 2147483647;
			files = (
				AA819DB71B9FB40D002F58CA /* FBSimulatorControl.framework in Frameworks */,
				AAC083791B9FBACB00451648 /* Cocoa.framework in Frameworks */,
				AAC083761B9FB89600451648 /* CoreGraphics.framework in Frameworks */,
				AAC083751B9FB88B00451648 /* CoreSimulator.framework in Frameworks */,
				AA5696381B9FB7B500A2918F /* DVTFoundation.framework in Frameworks */,
				AA56963A1B9FB7C800A2918F /* DVTiPhoneSimulatorRemoteClient.framework in Frameworks */,
				3705DB1E45CFC79099240134 /* libPods-FBSimulatorControlTests.a in Frameworks */,
			);
			runOnlyForDeploymentPostprocessing = 0;
		};
/* End PBXFrameworksBuildPhase section */

/* Begin PBXGroup section */
		8761976FDD41A0837469B6AE /* Pods */ = {
			isa = PBXGroup;
			children = (
				0BCCF2A1C420FAA5C8B48AA0 /* Pods-FBSimulatorControlTests.debug.xcconfig */,
				09EEEC5E6CB07C39C0D6ABAE /* Pods-FBSimulatorControlTests.profile.xcconfig */,
				DE0BECC2D4331B5F6BD6224D /* Pods-FBSimulatorControlTests.release.xcconfig */,
			);
			name = Pods;
			sourceTree = "<group>";
		};
		AA4876C31BAC74B9007F7D23 /* Configuration */ = {
			isa = PBXGroup;
			children = (
				AA4876C41BAC74B9007F7D23 /* FBProcessLaunchConfiguration+Helpers.h */,
				AA4876C51BAC74B9007F7D23 /* FBProcessLaunchConfiguration+Helpers.m */,
				AA4876C61BAC74B9007F7D23 /* FBProcessLaunchConfiguration+Private.h */,
				AA4876C71BAC74B9007F7D23 /* FBProcessLaunchConfiguration.h */,
				AA4876C81BAC74B9007F7D23 /* FBProcessLaunchConfiguration.m */,
				AA4876C91BAC74B9007F7D23 /* FBSimulatorConfiguration+Convenience.h */,
				AA4876CA1BAC74B9007F7D23 /* FBSimulatorConfiguration+Convenience.m */,
				AA4876CB1BAC74B9007F7D23 /* FBSimulatorConfiguration+DTMobile.h */,
				AA4876CC1BAC74B9007F7D23 /* FBSimulatorConfiguration+DTMobile.m */,
				AA4876CD1BAC74B9007F7D23 /* FBSimulatorConfiguration+Private.h */,
				AA4876CE1BAC74B9007F7D23 /* FBSimulatorConfiguration.h */,
				AA4876CF1BAC74B9007F7D23 /* FBSimulatorConfiguration.m */,
				AA4876D01BAC74B9007F7D23 /* FBSimulatorControlConfiguration.h */,
				AA4876D11BAC74B9007F7D23 /* FBSimulatorControlConfiguration.m */,
				AA4876D21BAC74B9007F7D23 /* FBSimulatorControlStaticConfiguration.h */,
				AA4876D31BAC74B9007F7D23 /* FBSimulatorControlStaticConfiguration.m */,
			);
			path = Configuration;
			sourceTree = "<group>";
		};
		AA4876D41BAC74B9007F7D23 /* Management */ = {
			isa = PBXGroup;
			children = (
				AA4876D51BAC74B9007F7D23 /* FBSimulator+Private.h */,
				AA4876D61BAC74B9007F7D23 /* FBSimulator+Queries.h */,
				AA4876D71BAC74B9007F7D23 /* FBSimulator+Queries.m */,
				AA4876D81BAC74B9007F7D23 /* FBSimulator.h */,
				AA4876D91BAC74B9007F7D23 /* FBSimulator.m */,
				AA4876DA1BAC74B9007F7D23 /* FBSimulatorControl+Private.h */,
				AA4876DB1BAC74B9007F7D23 /* FBSimulatorControl.h */,
				AA4876DC1BAC74B9007F7D23 /* FBSimulatorControl.m */,
				AA4876DD1BAC74B9007F7D23 /* FBSimulatorInteraction+Private.h */,
				AA4876DE1BAC74B9007F7D23 /* FBSimulatorInteraction.h */,
				AA4876DF1BAC74B9007F7D23 /* FBSimulatorInteraction.m */,
				AA4876E01BAC74B9007F7D23 /* FBSimulatorPool+Private.h */,
				AA4876E11BAC74B9007F7D23 /* FBSimulatorPool.h */,
				AA4876E21BAC74B9007F7D23 /* FBSimulatorPool.m */,
			);
			path = Management;
			sourceTree = "<group>";
		};
		AA4876E31BAC74B9007F7D23 /* Model */ = {
			isa = PBXGroup;
			children = (
				AA4876E41BAC74B9007F7D23 /* FBSimulatorApplication.h */,
				AA4876E51BAC74B9007F7D23 /* FBSimulatorApplication.m */,
				AA4876E61BAC74B9007F7D23 /* FBSimulatorProcess+Private.h */,
				AA4876E71BAC74B9007F7D23 /* FBSimulatorProcess.h */,
				AA4876E81BAC74B9007F7D23 /* FBSimulatorProcess.m */,
			);
			path = Model;
			sourceTree = "<group>";
		};
		AA4876E91BAC74B9007F7D23 /* Notifications */ = {
			isa = PBXGroup;
			children = (
				AA4876EA1BAC74B9007F7D23 /* FBCoreSimulatorNotifier.h */,
				AA4876EB1BAC74B9007F7D23 /* FBCoreSimulatorNotifier.m */,
				AA4876EC1BAC74B9007F7D23 /* FBDispatchSourceNotifier.h */,
				AA4876ED1BAC74B9007F7D23 /* FBDispatchSourceNotifier.m */,
			);
			path = Notifications;
			sourceTree = "<group>";
		};
		AA4876EE1BAC74B9007F7D23 /* Session */ = {
			isa = PBXGroup;
			children = (
				AA4876EF1BAC74B9007F7D23 /* FBSimulatorSession+Convenience.h */,
				AA4876F01BAC74B9007F7D23 /* FBSimulatorSession+Convenience.m */,
				AA4876F11BAC74B9007F7D23 /* FBSimulatorSession+Private.h */,
				AA4876F21BAC74B9007F7D23 /* FBSimulatorSession.h */,
				AA4876F31BAC74B9007F7D23 /* FBSimulatorSession.m */,
				AA4876F41BAC74B9007F7D23 /* FBSimulatorSessionInteraction+Diagnostics.h */,
				AA4876F51BAC74B9007F7D23 /* FBSimulatorSessionInteraction+Diagnostics.m */,
				AA4876F61BAC74B9007F7D23 /* FBSimulatorSessionInteraction+Private.h */,
				AA4876F71BAC74B9007F7D23 /* FBSimulatorSessionInteraction.h */,
				AA4876F81BAC74B9007F7D23 /* FBSimulatorSessionInteraction.m */,
				AA4876F91BAC74B9007F7D23 /* FBSimulatorSessionLifecycle.h */,
				AA4876FA1BAC74B9007F7D23 /* FBSimulatorSessionLifecycle.m */,
				AA4876FB1BAC74B9007F7D23 /* FBSimulatorSessionState+Private.h */,
				AA4876FC1BAC74B9007F7D23 /* FBSimulatorSessionState+Queries.h */,
				AA4876FD1BAC74B9007F7D23 /* FBSimulatorSessionState+Queries.m */,
				AA4876FE1BAC74B9007F7D23 /* FBSimulatorSessionState.h */,
				AA4876FF1BAC74B9007F7D23 /* FBSimulatorSessionState.m */,
				AA4877001BAC74B9007F7D23 /* FBSimulatorSessionStateGenerator.h */,
				AA4877011BAC74B9007F7D23 /* FBSimulatorSessionStateGenerator.m */,
			);
			path = Session;
			sourceTree = "<group>";
		};
		AA4877021BAC74B9007F7D23 /* Tasks */ = {
			isa = PBXGroup;
			children = (
				AA4877031BAC74B9007F7D23 /* FBTask+Private.h */,
				AA4877041BAC74B9007F7D23 /* FBTask.h */,
				AA4877051BAC74B9007F7D23 /* FBTask.m */,
				AA4877061BAC74B9007F7D23 /* FBTaskExecutor+Convenience.h */,
				AA4877071BAC74B9007F7D23 /* FBTaskExecutor+Convenience.m */,
				AA4877081BAC74B9007F7D23 /* FBTaskExecutor+Private.h */,
				AA4877091BAC74B9007F7D23 /* FBTaskExecutor.h */,
				AA48770A1BAC74B9007F7D23 /* FBTaskExecutor.m */,
				AA48770B1BAC74B9007F7D23 /* FBTerminationHandle.h */,
				AA48770C1BAC74B9007F7D23 /* FBTerminationHandle.m */,
			);
			path = Tasks;
			sourceTree = "<group>";
		};
		AA48770D1BAC74B9007F7D23 /* Utility */ = {
			isa = PBXGroup;
			children = (
				AA8DF8C11BB1842600CC0411 /* FBInteraction.h */,
				AA8DF8C21BB1842600CC0411 /* FBInteraction.m */,
				AA8DF8C51BB1847100CC0411 /* FBInteraction+Private.h */,
				AA74B9971BB014A200C1E59C /* FBSimulatorError.h */,
				AA74B9981BB014A200C1E59C /* FBSimulatorError.m */,
				AA48770E1BAC74B9007F7D23 /* FBSimulatorLogger.h */,
				AA48770F1BAC74B9007F7D23 /* FBSimulatorLogger.m */,
				AA4877101BAC74B9007F7D23 /* NSRunLoop+SimulatorControlAdditions.h */,
				AA4877111BAC74B9007F7D23 /* NSRunLoop+SimulatorControlAdditions.m */,
			);
			path = Utility;
			sourceTree = "<group>";
		};
		AA48775A1BAC74DC007F7D23 /* PrivateHeaders */ = {
			isa = PBXGroup;
			children = (
				AA48775B1BAC74DC007F7D23 /* CoreSimulator */,
				AA48776B1BAC74DC007F7D23 /* DVTFoundation */,
				AA4879851BAC74DD007F7D23 /* DVTiPhoneSimulatorRemoteClient */,
			);
			path = PrivateHeaders;
			sourceTree = "<group>";
		};
		AA48775B1BAC74DC007F7D23 /* CoreSimulator */ = {
			isa = PBXGroup;
			children = (
				AA48775C1BAC74DC007F7D23 /* NSArray-argv.h */,
				AA48775D1BAC74DC007F7D23 /* NSDictionary-envp.h */,
				AA48775E1BAC74DC007F7D23 /* NSError-SimError.h */,
				AA48775F1BAC74DC007F7D23 /* NSString-cputype.h */,
				AA4877601BAC74DC007F7D23 /* NSUserDefaults-SimDefaults.h */,
				AA4877611BAC74DC007F7D23 /* SimDevice.h */,
				AA4877631BAC74DC007F7D23 /* SimDeviceNotificationManager.h */,
				AA4877651BAC74DC007F7D23 /* SimDeviceNotifier-Protocol.h */,
				AA4877661BAC74DC007F7D23 /* SimDeviceSet.h */,
				AA4877671BAC74DC007F7D23 /* SimDeviceType.h */,
				AA4877681BAC74DC007F7D23 /* SimRuntime.h */,
				AA4877691BAC74DC007F7D23 /* SimServiceConnectionManager.h */,
				AA48776A1BAC74DC007F7D23 /* SimVerifier.h */,
			);
			path = CoreSimulator;
			sourceTree = "<group>";
		};
		AA48776B1BAC74DC007F7D23 /* DVTFoundation */ = {
			isa = PBXGroup;
			children = (
				AA48776C1BAC74DC007F7D23 /* _DVTAsynchronousRequest.h */,
				AA48776D1BAC74DC007F7D23 /* _DVTCancellationBlockToken.h */,
				AA48776E1BAC74DC007F7D23 /* _DVTDeallocationMonitorInfo.h */,
				AA48776F1BAC74DC007F7D23 /* _DVTDeviceLocatorTracker.h */,
				AA4877701BAC74DC007F7D23 /* _DVTDiffHashingDictionaryDiffHashContext.h */,
				AA4877711BAC74DC007F7D23 /* _DVTDiffLineDataSourceConsistentCopy.h */,
				AA4877721BAC74DC007F7D23 /* _DVTDisallowFinishToken.h */,
				AA4877731BAC74DC007F7D23 /* _DVTErrorRecoveryHandler.h */,
				AA4877741BAC74DC007F7D23 /* _DVTFilePathAssoc.h */,
				AA4877751BAC74DC007F7D23 /* _DVTFoundationPrivateClassForFindingBundle.h */,
				AA4877761BAC74DC007F7D23 /* _DVTLogObjectsRequest.h */,
				AA4877771BAC74DC007F7D23 /* _DVTNotificationReceiver.h */,
				AA4877781BAC74DC007F7D23 /* _DVTWeakInterposerHelper.h */,
				AA4877791BAC74DC007F7D23 /* _DVTXMLParsingState.h */,
				AA48777A1BAC74DC007F7D23 /* DataGatheringNSURLConnectionDelegate.h */,
				AA48777B1BAC74DC007F7D23 /* DataWritingNSURLConnectionDelegate.h */,
				AA48777C1BAC74DC007F7D23 /* DTDKAddAppIDService.h */,
				AA48777D1BAC74DC007F7D23 /* DTDKAddApplicationGroupsToAppIDService.h */,
				AA48777E1BAC74DC007F7D23 /* DTDKAddApplicationGroupToTeamService.h */,
				AA48777F1BAC74DC007F7D23 /* DTDKAddCloudContainersToAppIDService.h */,
				AA4877801BAC74DC007F7D23 /* DTDKAddCloudContainerToTeamService.h */,
				AA4877811BAC74DC007F7D23 /* DTDKAddDeviceService.h */,
				AA4877821BAC74DC007F7D23 /* DTDKAddOMCIdentifiersToAppIDService.h */,
				AA4877831BAC74DC007F7D23 /* DTDKAddOMCIdentifierToTeamService.h */,
				AA4877841BAC74DC007F7D23 /* DTDKAddShoeboxIDService.h */,
				AA4877851BAC74DC007F7D23 /* DTDKCertificateAuthorityService.h */,
				AA4877861BAC74DC007F7D23 /* DTDKCertificateService.h */,
				AA4877871BAC74DC007F7D23 /* DTDKCreateProvisioningProfileService.h */,
				AA4877881BAC74DC007F7D23 /* DTDKDeleteAppIDService.h */,
				AA4877891BAC74DC007F7D23 /* DTDKDeleteProvisioningProfileService.h */,
				AA48778A1BAC74DC007F7D23 /* DTDKDeleteShoeboxIDService.h */,
				AA48778B1BAC74DC007F7D23 /* DTDKDeveloperInfoService.h */,
				AA48778C1BAC74DC007F7D23 /* DTDKDeveloperPortalService.h */,
				AA48778D1BAC74DC007F7D23 /* DTDKDownloadCertService.h */,
				AA48778E1BAC74DC007F7D23 /* DTDKDownloadProvisioningProfileService.h */,
				AA48778F1BAC74DC007F7D23 /* DTDKFetchAppIDService.h */,
				AA4877901BAC74DC007F7D23 /* DTDKListAppIDsService.h */,
				AA4877911BAC74DC007F7D23 /* DTDKListApplicationGroupsForTeamService.h */,
				AA4877921BAC74DC007F7D23 /* DTDKListCertService.h */,
				AA4877931BAC74DC007F7D23 /* DTDKListCloudContainersForAppIDService.h */,
				AA4877941BAC74DC007F7D23 /* DTDKListCloudContainersForTeamService.h */,
				AA4877951BAC74DC007F7D23 /* DTDKListCSRsService.h */,
				AA4877961BAC74DC007F7D23 /* DTDKListDeviceService.h */,
				AA4877971BAC74DC007F7D23 /* DTDKListEverythingService.h */,
				AA4877981BAC74DC007F7D23 /* DTDKListOMCIdentifiersForTeamService.h */,
				AA4877991BAC74DC007F7D23 /* DTDKListProvisioningProfileService.h */,
				AA48779A1BAC74DC007F7D23 /* DTDKListShoeboxIDsService.h */,
				AA48779B1BAC74DC007F7D23 /* DTDKListTeamService.h */,
				AA48779C1BAC74DC007F7D23 /* DTDKRemoveDeviceService.h */,
				AA48779D1BAC74DC007F7D23 /* DTDKRenameDeviceService.h */,
				AA48779E1BAC74DC007F7D23 /* DTDKRenewProvisioningProfileService.h */,
				AA48779F1BAC74DC007F7D23 /* DTDKRevokeCertService.h */,
				AA4877A01BAC74DC007F7D23 /* DTDKServerCancelJoinTeamService.h */,
				AA4877A11BAC74DC007F7D23 /* DTDKServerDownloadTeamClientCertificateService.h */,
				AA4877A21BAC74DC007F7D23 /* DTDKServerDownloadTeamDevelopmentCertificateService.h */,
				AA4877A31BAC74DC007F7D23 /* DTDKServerJoinTeamService.h */,
				AA4877A41BAC74DC007F7D23 /* DTDKServerRenewTeamMembershipTeamService.h */,
				AA4877A51BAC74DC007F7D23 /* DTDKServerRequestTeamDevelopmentCertificateService.h */,
				AA4877A61BAC74DC007F7D23 /* DTDKServerRevokeTeamMembershipTeamService.h */,
				AA4877A71BAC74DC007F7D23 /* DTDKSubmitCSRService.h */,
				AA4877A81BAC74DC007F7D23 /* DTDKTeamBasedService.h */,
				AA4877A91BAC74DC007F7D23 /* DTDKUpdateAppIDService.h */,
				AA4877AA1BAC74DC007F7D23 /* DTXAllowedRPC-Protocol.h */,
				AA4877AB1BAC74DC007F7D23 /* DVTAbstractMacDevice.h */,
				AA4877AC1BAC74DC007F7D23 /* DVTActivationRule.h */,
				AA4877AD1BAC74DC007F7D23 /* DVTAddAppIDOperation.h */,
				AA4877AE1BAC74DC007F7D23 /* DVTAddApplicationGroupsToAppIDOperation.h */,
				AA4877AF1BAC74DC007F7D23 /* DVTAddApplicationGroupToTeamOperation.h */,
				AA4877B01BAC74DC007F7D23 /* DVTAddCloudContainersToAppIDOperation.h */,
				AA4877B11BAC74DC007F7D23 /* DVTAddCloudContainerToTeamOperation.h */,
				AA4877B21BAC74DC007F7D23 /* DVTAddDeviceOperation.h */,
				AA4877B31BAC74DC007F7D23 /* DVTAddOMCIdentifiersToAppIDOperation.h */,
				AA4877B41BAC74DC007F7D23 /* DVTAddOMCIdentifierToTeamOperation.h */,
				AA4877B51BAC74DC007F7D23 /* DVTAppExtensionInstallPromiseManager.h */,
				AA4877B61BAC74DC007F7D23 /* DVTAppIDFeatures.h */,
				AA4877B71BAC74DC007F7D23 /* DVTAppIDRecord.h */,
				AA4877B81BAC74DC007F7D23 /* DVTAppleIDBasedDeveloperAccount.h */,
				AA4877B91BAC74DC007F7D23 /* DVTApplicationGroupRecord.h */,
				AA4877BA1BAC74DC007F7D23 /* DVTArchitecture.h */,
				AA4877BB1BAC74DC007F7D23 /* DVTArrayObservingBlockToken.h */,
				AA4877BC1BAC74DC007F7D23 /* DVTAssertingWeakInterposer_ProxyHelperReference.h */,
				AA4877BD1BAC74DC007F7D23 /* DVTAssertingWeakInterposer_RuntimeWeakReference.h */,
				AA4877BE1BAC74DC007F7D23 /* DVTAssertionHandler.h */,
				AA4877BF1BAC74DC007F7D23 /* DVTAssertionHandling-Protocol.h */,
				AA4877C01BAC74DC007F7D23 /* DVTAutosynchingProxyArray.h */,
				AA4877C11BAC74DC007F7D23 /* DVTBlockBasedCancellationToken.h */,
				AA4877C21BAC74DC007F7D23 /* DVTBlockScanner.h */,
				AA4877C31BAC74DC007F7D23 /* DVTBloomFilter.h */,
				AA4877C41BAC74DC007F7D23 /* DVTBuildVersion.h */,
				AA4877C51BAC74DC007F7D23 /* DVTByteBuffer.h */,
				AA4877C61BAC74DC007F7D23 /* DVTCancellable-Protocol.h */,
				AA4877C71BAC74DC007F7D23 /* DVTCancellationBlockCompletion-Protocol.h */,
				AA4877C81BAC74DC007F7D23 /* DVTCertBasedDeveloperAccount.h */,
				AA4877C91BAC74DC007F7D23 /* DVTCertificateRecord.h */,
				AA4877CA1BAC74DC007F7D23 /* DVTCertificateUtilities.h */,
				AA4877CB1BAC74DC007F7D23 /* DVTCharStream.h */,
				AA4877CC1BAC74DC007F7D23 /* DVTCheapReusableSubstring.h */,
				AA4877CD1BAC74DC007F7D23 /* DVTCloudContainerRecord.h */,
				AA4877CE1BAC74DC007F7D23 /* DVTCodesignableDevice-Protocol.h */,
				AA4877CF1BAC74DC007F7D23 /* DVTCodesignParameterSnapshot.h */,
				AA4877D01BAC74DC007F7D23 /* DVTCodesignResolver.h */,
				AA4877D11BAC74DC007F7D23 /* DVTCollectCertificateFailuresOperation.h */,
				AA4877D21BAC74DC007F7D23 /* DVTCommandLineOptionDefinition.h */,
				AA4877D31BAC74DC007F7D23 /* DVTCommandLineParser.h */,
				AA4877D41BAC74DC007F7D23 /* DVTCommandLineTool.h */,
				AA4877D51BAC74DC007F7D23 /* DVTComparisonDocumentLocation.h */,
				AA4877D61BAC74DC007F7D23 /* DVTConcreteHashTable.h */,
				AA4877D71BAC74DC007F7D23 /* DVTConcreteMapTable.h */,
				AA4877D81BAC74DC007F7D23 /* DVTConcreteMapTableValueEnumerator.h */,
				AA4877D91BAC74DC007F7D23 /* DVTConcretePointerArray.h */,
				AA4877DA1BAC74DC007F7D23 /* DVTConcretePointerFunctions.h */,
				AA4877DB1BAC74DC007F7D23 /* DVTConfinementService.h */,
				AA4877DC1BAC74DC007F7D23 /* DVTConfinementServiceConnection.h */,
				AA4877DD1BAC74DC007F7D23 /* DVTConsoleLogger.h */,
				AA4877DE1BAC74DC007F7D23 /* DVTConsoleOutputFileHandle.h */,
				AA4877DF1BAC74DC007F7D23 /* DVTCopyOnWriteMutableArray.h */,
				AA4877E01BAC74DC007F7D23 /* DVTCPlusPlusSourceModelParser.h */,
				AA4877E11BAC74DC007F7D23 /* DVTCreateProfileOperation.h */,
				AA4877E21BAC74DC007F7D23 /* DVTCSourceModelParser.h */,
				AA4877E31BAC74DC007F7D23 /* DVTCustomDataOwnership.h */,
				AA4877E41BAC74DC007F7D23 /* DVTCustomDataSpecifier.h */,
				AA4877E51BAC74DC007F7D23 /* DVTCustomDataStoring-Protocol.h */,
				AA4877E61BAC74DC007F7D23 /* DVTDeclaredPrimitiveFileDataType.h */,
				AA4877E71BAC74DC007F7D23 /* DVTDelayedInvocation.h */,
				AA4877E81BAC74DC007F7D23 /* DVTDelayedInvocationNew.h */,
				AA4877E91BAC74DC007F7D23 /* DVTDeleteProfileOperation.h */,
				AA4877EA1BAC74DC007F7D23 /* DVTDeveloperAccount.h */,
				AA4877EB1BAC74DC007F7D23 /* DVTDeveloperAccountCredentials.h */,
				AA4877EC1BAC74DC007F7D23 /* DVTDeveloperAccountManager.h */,
				AA4877ED1BAC74DC007F7D23 /* DVTDeveloperAccountSession.h */,
				AA4877EE1BAC74DC007F7D23 /* DVTDeveloperInfoOperation.h */,
				AA4877EF1BAC74DC007F7D23 /* DVTDeveloperPaths.h */,
				AA4877F01BAC74DC007F7D23 /* DVTDeveloperPortalDatabase.h */,
				AA4877F11BAC74DC007F7D23 /* DVTDeveloperPortalResponseWrapper.h */,
				AA4877F21BAC74DC007F7D23 /* DVTDeveloperPortalServiceConnection.h */,
				AA4877F31BAC74DC007F7D23 /* DVTDeveloperProfile.h */,
				AA4877F41BAC74DC007F7D23 /* DVTDeveloperProfileAccountProvider-Protocol.h */,
				AA4877F51BAC74DC007F7D23 /* DVTDeveloperRecord.h */,
				AA4877F61BAC74DC007F7D23 /* DVTDevice.h */,
				AA4877F71BAC74DC007F7D23 /* DVTDeviceApplication-Protocol.h */,
				AA4877F81BAC74DC007F7D23 /* DVTDeviceApplicationBase.h */,
				AA4877F91BAC74DC007F7D23 /* DVTDeviceApplicationItem-Protocol.h */,
				AA4877FA1BAC74DC007F7D23 /* DVTDeviceApplicationProvider-Protocol.h */,
				AA4877FB1BAC74DC007F7D23 /* DVTDeviceCapability.h */,
				AA4877FC1BAC74DC007F7D23 /* DVTDeviceCapabilityMatchAnythingObject.h */,
				AA4877FD1BAC74DC007F7D23 /* DVTDeviceLocator.h */,
				AA4877FE1BAC74DC007F7D23 /* DVTDeviceManager.h */,
				AA4877FF1BAC74DC007F7D23 /* DVTDeviceRecord.h */,
				AA4878001BAC74DC007F7D23 /* DVTDeviceService.h */,
				AA4878011BAC74DC007F7D23 /* DVTDeviceSupportFiles.h */,
				AA4878021BAC74DC007F7D23 /* DVTDeviceType.h */,
				AA4878031BAC74DC007F7D23 /* DVTDiffBinaryDataSource.h */,
				AA4878041BAC74DC007F7D23 /* DVTDiffCharacterDataSource.h */,
				AA4878051BAC74DC007F7D23 /* DVTDiffContext.h */,
				AA4878061BAC74DC007F7D23 /* DVTDiffDataSource.h */,
				AA4878071BAC74DC007F7D23 /* DVTDiffDescriptor.h */,
				AA4878081BAC74DC007F7D23 /* DVTDiffHashing-Protocol.h */,
				AA4878091BAC74DC007F7D23 /* DVTDiffLineDataSource.h */,
				AA48780A1BAC74DC007F7D23 /* DVTDiffWordDataSource.h */,
				AA48780B1BAC74DC007F7D23 /* DVTDirectoryBasedCustomDataStore.h */,
				AA48780C1BAC74DC007F7D23 /* DVTDispatchLock.h */,
				AA48780D1BAC74DC007F7D23 /* DVTDispatchLock_ReadWrite.h */,
				AA48780E1BAC74DC007F7D23 /* DVTDispatchLock_Recursive.h */,
				AA48780F1BAC74DC007F7D23 /* DVTDocumentFragmentFilter.h */,
				AA4878101BAC74DC007F7D23 /* DVTDocumentLocation.h */,
				AA4878111BAC74DC007F7D23 /* DVTDotSeparatedVersion.h */,
				AA4878121BAC74DC007F7D23 /* DVTDownloadable.h */,
				AA4878131BAC74DC007F7D23 /* DVTDownloadable_PKInstallClientDelegate.h */,
				AA4878141BAC74DC007F7D23 /* DVTDownloadableDependency.h */,
				AA4878151BAC74DC007F7D23 /* DVTDownloadableIndex.h */,
				AA4878161BAC74DC007F7D23 /* DVTDownloadableInstallationHelper-Protocol.h */,
				AA4878171BAC74DC007F7D23 /* DVTDownloadableManager.h */,
				AA4878181BAC74DC007F7D23 /* DVTDownloadableManagerIOCache.h */,
				AA4878191BAC74DC007F7D23 /* DVTDownloadableOperation.h */,
				AA48781A1BAC74DC007F7D23 /* DVTDownloadableOperationDownload.h */,
				AA48781B1BAC74DC007F7D23 /* DVTDownloadableOperationRefreshIndex.h */,
				AA48781C1BAC74DC007F7D23 /* DVTDownloadableProgressToken.h */,
				AA48781D1BAC74DC007F7D23 /* DVTDownloadCertificateOperation.h */,
				AA48781E1BAC74DC007F7D23 /* DVTDownloadDeveloperIDCertificateAuthorityOperation.h */,
				AA48781F1BAC74DC007F7D23 /* DVTDownloadProfileOperation.h */,
				AA4878201BAC74DC007F7D23 /* DVTDownloadTeamProfileOperation.h */,
				AA4878211BAC74DC007F7D23 /* DVTDownloadWWDRCertificateAuthorityOperation.h */,
				AA4878221BAC74DC007F7D23 /* DVTDTApplicationWorkspaceClient-Protocol.h */,
				AA4878231BAC74DC007F7D23 /* DVTDynamicLogController.h */,
				AA4878241BAC74DC007F7D23 /* DVTDynamicPrimitiveFileDataType.h */,
				AA4878251BAC74DC007F7D23 /* DVTEncodableIndex.h */,
				AA4878261BAC74DC007F7D23 /* DVTEncodableIndexEntry.h */,
				AA4878271BAC74DC007F7D23 /* DVTExtendedPlatformInfo.h */,
				AA4878281BAC74DC007F7D23 /* DVTExtension.h */,
				AA4878291BAC74DC007F7D23 /* DVTExtensionAttributeDescription.h */,
				AA48782A1BAC74DC007F7D23 /* DVTExtensionElementDescription.h */,
				AA48782B1BAC74DC007F7D23 /* DVTExtensionParameter.h */,
				AA48782C1BAC74DC007F7D23 /* DVTExtensionPoint.h */,
				AA48782D1BAC74DC007F7D23 /* DVTExtensionPropertyDescription.h */,
				AA48782E1BAC74DC007F7D23 /* DVTExtraXMLArchiveData.h */,
				AA48782F1BAC74DC007F7D23 /* DVTExtraXMLAttribute.h */,
				AA4878301BAC74DC007F7D23 /* DVTExtraXMLElement.h */,
				AA4878311BAC74DC007F7D23 /* DVTFetchOrCreateAppIDOperation.h */,
				AA4878321BAC74DC007F7D23 /* DVTFileDataType.h */,
				AA4878331BAC74DC007F7D23 /* DVTFileDataTypeDetection.h */,
				AA4878341BAC74DC007F7D23 /* DVTFileDataTypeDetectionMagicCache.h */,
				AA4878351BAC74DC007F7D23 /* DVTFileDataTypeDetector-Protocol.h */,
				AA4878361BAC74DC007F7D23 /* DVTFileLogger.h */,
				AA4878371BAC74DC007F7D23 /* DVTFilePath.h */,
				AA4878381BAC74DC007F7D23 /* DVTFilePathEventWatcher.h */,
				AA4878391BAC74DC007F7D23 /* DVTFileSystemRepresentationProviding-Protocol.h */,
				AA48783A1BAC74DC007F7D23 /* DVTFileSystemVNode.h */,
				AA48783B1BAC74DC007F7D23 /* DVTFileWrapper.h */,
				AA48783C1BAC74DC007F7D23 /* DVTFindDescriptor.h */,
				AA48783D1BAC74DC007F7D23 /* DVTFindRegularExpressionDescriptor.h */,
				AA48783E1BAC74DC007F7D23 /* DVTFindRegularExpressionResult.h */,
				AA48783F1BAC74DC007F7D23 /* DVTFindResult.h */,
				AA4878401BAC74DC007F7D23 /* DVTFindTextualDescriptor.h */,
				AA4878411BAC74DC007F7D23 /* DVTFirstLaunchPackage.h */,
				AA4878421BAC74DC007F7D23 /* DVTFirstLaunchPackageInstallationHelper.h */,
				AA4878431BAC74DC007F7D23 /* DVTFuture.h */,
				AA4878441BAC74DC007F7D23 /* DVTGeneratedContentProvider.h */,
				AA4878451BAC74DC007F7D23 /* DVTGlobalCustomDataStore.h */,
				AA4878461BAC74DC007F7D23 /* DVTHashTable.h */,
				AA4878471BAC74DC007F7D23 /* DVTHTMLEntityScanner.h */,
				AA4878481BAC74DC007F7D23 /* DVTHTMLScanner.h */,
				AA4878491BAC74DC007F7D23 /* DVTInvalidationMixIn.h */,
				AA48784A1BAC74DC007F7D23 /* DVTInvalidExtension.h */,
				AA48784B1BAC74DC007F7D23 /* DVTKeywordScanner.h */,
				AA48784C1BAC74DC007F7D23 /* DVTKnownStringMapping.h */,
				AA48784D1BAC74DC007F7D23 /* DVTKVCMethodStyle.h */,
				AA48784E1BAC74DC007F7D23 /* DVTKVOConditionValidator.h */,
				AA48784F1BAC74DC007F7D23 /* DVTLanguageSpecification.h */,
				AA4878501BAC74DC007F7D23 /* DVTLibraryFragmentFilter.h */,
				AA4878511BAC74DC007F7D23 /* DVTLicenseAgreementHelper.h */,
				AA4878521BAC74DC007F7D23 /* DVTListAppIDsOperation.h */,
				AA4878531BAC74DC007F7D23 /* DVTListApplicationGroupsForTeamOperation.h */,
				AA4878541BAC74DC007F7D23 /* DVTListCertsOperation.h */,
				AA4878551BAC74DC007F7D23 /* DVTListCloudContainersForAppIDOperation.h */,
				AA4878561BAC74DC007F7D23 /* DVTListCloudContainersForTeamOperation.h */,
				AA4878571BAC74DC007F7D23 /* DVTListDevicesOperation.h */,
				AA4878581BAC74DC007F7D23 /* DVTListEverythingOperation.h */,
				AA4878591BAC74DC007F7D23 /* DVTListOMCIdentifiersForTeamOperation.h */,
				AA48785A1BAC74DC007F7D23 /* DVTListProvisioningProfilesOperation.h */,
				AA48785B1BAC74DC007F7D23 /* DVTListShoeboxIDsOperation.h */,
				AA48785C1BAC74DC007F7D23 /* DVTListTeamOperation.h */,
				AA48785D1BAC74DC007F7D23 /* DVTLocalComputer.h */,
				AA48785E1BAC74DC007F7D23 /* DVTLocalComputerLocator.h */,
				AA48785F1BAC74DC007F7D23 /* DVTLocale.h */,
				AA4878601BAC74DC007F7D23 /* DVTLocalProcessInformation.h */,
				AA4878611BAC74DC007F7D23 /* DVTLogAspect.h */,
				AA4878621BAC74DC007F7D23 /* DVTLogger.h */,
				AA4878631BAC74DC007F7D23 /* DVTMacroAssignmentInfo.h */,
				AA4878641BAC74DC007F7D23 /* DVTMacroDefinitionCondition.h */,
				AA4878651BAC74DC007F7D23 /* DVTMacroDefinitionConditionParameter.h */,
				AA4878661BAC74DC007F7D23 /* DVTMacroDefinitionConditionSet.h */,
				AA4878671BAC74DC007F7D23 /* DVTMacroDefinitionTable.h */,
				AA4878681BAC74DC007F7D23 /* DVTMacroExpansion-Protocol.h */,
				AA4878691BAC74DC007F7D23 /* DVTMacroExpansionBlock.h */,
				AA48786A1BAC74DC007F7D23 /* DVTMacroExpansionIntegerMetric.h */,
				AA48786B1BAC74DC007F7D23 /* DVTMacroExpansionOperator.h */,
				AA48786C1BAC74DC007F7D23 /* DVTMacroExpansionReplacementOperator.h */,
				AA48786D1BAC74DC007F7D23 /* DVTMacroExpansionReplacementOperator_base.h */,
				AA48786E1BAC74DC007F7D23 /* DVTMacroExpansionReplacementOperator_dir.h */,
				AA48786F1BAC74DC007F7D23 /* DVTMacroExpansionReplacementOperator_file.h */,
				AA4878701BAC74DC007F7D23 /* DVTMacroExpansionReplacementOperator_suffix.h */,
				AA4878711BAC74DC007F7D23 /* DVTMacroExpansionReplacementOperatorWithParseError.h */,
				AA4878721BAC74DC007F7D23 /* DVTMacroExpansionRetrievalOperator.h */,
				AA4878731BAC74DC007F7D23 /* DVTMacroExpansionRetrievalOperator_base.h */,
				AA4878741BAC74DC007F7D23 /* DVTMacroExpansionRetrievalOperator_c99extidentifier.h */,
				AA4878751BAC74DC007F7D23 /* DVTMacroExpansionRetrievalOperator_dir.h */,
				AA4878761BAC74DC007F7D23 /* DVTMacroExpansionRetrievalOperator_file.h */,
				AA4878771BAC74DC007F7D23 /* DVTMacroExpansionRetrievalOperator_identifier.h */,
				AA4878781BAC74DC007F7D23 /* DVTMacroExpansionRetrievalOperator_lower.h */,
				AA4878791BAC74DC007F7D23 /* DVTMacroExpansionRetrievalOperator_quote.h */,
				AA48787A1BAC74DC007F7D23 /* DVTMacroExpansionRetrievalOperator_rfc1034identifier.h */,
				AA48787B1BAC74DC007F7D23 /* DVTMacroExpansionRetrievalOperator_standardizepath.h */,
				AA48787C1BAC74DC007F7D23 /* DVTMacroExpansionRetrievalOperator_suffix.h */,
				AA48787D1BAC74DC007F7D23 /* DVTMacroExpansionRetrievalOperator_upper.h */,
				AA48787E1BAC74DC007F7D23 /* DVTMacroExpansionRetrievalOperatorWithParseError.h */,
				AA48787F1BAC74DC007F7D23 /* DVTMacroExpansionScope.h */,
				AA4878801BAC74DC007F7D23 /* DVTMacroExpansionStatistics.h */,
				AA4878811BAC74DC007F7D23 /* DVTMacroExpansionString.h */,
				AA4878821BAC74DC007F7D23 /* DVTMacroExpansionString_Concatenation.h */,
				AA4878831BAC74DC007F7D23 /* DVTMacroExpansionString_Literal.h */,
				AA4878841BAC74DC007F7D23 /* DVTMacroExpansionString_StringSubstitution.h */,
				AA4878851BAC74DC007F7D23 /* DVTMacroExpansionString_Substitution.h */,
				AA4878861BAC74DC007F7D23 /* DVTMacroExpansionStringList.h */,
				AA4878871BAC74DC007F7D23 /* DVTMacroExpansionStringList_Literal.h */,
				AA4878881BAC74DC007F7D23 /* DVTMacroExpansionStringList_NonLiteral.h */,
				AA4878891BAC74DC007F7D23 /* DVTMacroNameRegistry.h */,
				AA48788A1BAC74DC007F7D23 /* DVTMacroNameRegistryRegistration.h */,
				AA48788B1BAC74DC007F7D23 /* DVTMacroNameString.h */,
				AA48788C1BAC74DC007F7D23 /* DVTMapTable.h */,
				AA48788D1BAC74DC007F7D23 /* DVTMemorySnapshot.h */,
				AA48788E1BAC74DC007F7D23 /* DVTMessageTrace.h */,
				AA48788F1BAC74DC007F7D23 /* DVTMixIn.h */,
				AA4878901BAC74DC007F7D23 /* DVTMockDeveloperAccount.h */,
				AA4878911BAC74DC007F7D23 /* DVTMockProvisioningProfile.h */,
				AA4878921BAC74DC007F7D23 /* DVTMockProvisioningProfileManager.h */,
				AA4878931BAC74DC007F7D23 /* DVTMockSigningCertificate.h */,
				AA4878941BAC74DC007F7D23 /* DVTMockSigningCertificateSource.h */,
				AA4878951BAC74DC007F7D23 /* DVTModelObject-Protocol.h */,
				AA4878961BAC74DC007F7D23 /* DVTModelObject.h */,
				AA4878971BAC74DC007F7D23 /* DVTModelObjectGraph.h */,
				AA4878981BAC74DC007F7D23 /* DVTModelTree.h */,
				AA4878991BAC74DC007F7D23 /* DVTModelTreeNode.h */,
				AA48789A1BAC74DC007F7D23 /* DVTMountedFileSystem.h */,
				AA48789B1BAC74DC007F7D23 /* DVTMTReport.h */,
				AA48789C1BAC74DC007F7D23 /* DVTMutableKnownStringSet.h */,
				AA48789D1BAC74DC007F7D23 /* DVTMutableOrderedDictionary.h */,
				AA48789E1BAC74DC007F7D23 /* DVTMutableOrderedSet.h */,
				AA48789F1BAC74DC007F7D23 /* DVTMutableRangeArray.h */,
				AA4878A01BAC74DC007F7D23 /* DVTNotificationToken.h */,
				AA4878A11BAC74DC007F7D23 /* DVTNumberScanner.h */,
				AA4878A21BAC74DC007F7D23 /* DVTObjCPlusPlusSourceModelParser.h */,
				AA4878A31BAC74DC007F7D23 /* DVTObjCSourceModelParser.h */,
				AA4878A41BAC74DC007F7D23 /* DVTObjectDeallocationMonitor.h */,
				AA4878A51BAC74DC007F7D23 /* DVTObservableObjectProxy.h */,
				AA4878A61BAC74DC007F7D23 /* DVTObserveXPCServicesProtocol-Protocol.h */,
				AA4878A71BAC74DC007F7D23 /* DVTObserveXPCServicesProtocol_Callback-Protocol.h */,
				AA4878A81BAC74DC007F7D23 /* DVTObservingBlockToken.h */,
				AA4878A91BAC74DC007F7D23 /* DVTObservingToken.h */,
				AA4878AA1BAC74DC007F7D23 /* DVTObsoleteUnarchivedObjectPlaceholder.h */,
				AA4878AB1BAC74DC007F7D23 /* DVTOMCRecord.h */,
				AA4878AC1BAC74DC007F7D23 /* DVTOneShotBlock.h */,
				AA4878AD1BAC74DC007F7D23 /* DVTOperation.h */,
				AA4878AE1BAC74DC007F7D23 /* DVTOperationGroup.h */,
				AA4878AF1BAC74DC007F7D23 /* DVTOSVersion.h */,
				AA4878B01BAC74DC007F7D23 /* DVTPatienceDiffContext.h */,
				AA4878B11BAC74DC007F7D23 /* DVTPerformanceCheckpoint.h */,
				AA4878B21BAC74DC007F7D23 /* DVTPerformanceMetric.h */,
				AA4878B31BAC74DC007F7D23 /* DVTPerformanceStatistic.h */,
				AA4878B41BAC74DC007F7D23 /* DVTPerformanceTestLogger_TimeForWork.h */,
				AA4878B51BAC74DC007F7D23 /* DVTPerformanceTestOutput.h */,
				AA4878B61BAC74DC007F7D23 /* DVTPerformanceTestParser-Protocol.h */,
				AA4878B71BAC74DC007F7D23 /* DVTPerformanceTestResult.h */,
				AA4878B81BAC74DC007F7D23 /* DVTPinger.h */,
				AA4878B91BAC74DC007F7D23 /* DVTPipe.h */,
				AA4878BA1BAC74DC007F7D23 /* DVTPlatform.h */,
				AA4878BB1BAC74DC007F7D23 /* DVTPlatformFamily.h */,
				AA4878BC1BAC74DC007F7D23 /* DVTPlugIn.h */,
				AA4878BD1BAC74DC007F7D23 /* DVTPlugInLocalizedString.h */,
				AA4878BE1BAC74DC007F7D23 /* DVTPlugInLocator.h */,
				AA4878BF1BAC74DC007F7D23 /* DVTPlugInManager.h */,
				AA4878C01BAC74DC007F7D23 /* DVTPlugInScanRecord.h */,
				AA4878C11BAC74DC007F7D23 /* DVTPointerArray.h */,
				AA4878C21BAC74DC007F7D23 /* DVTPointerFunctions.h */,
				AA4878C31BAC74DC007F7D23 /* DVTPortalInfoOperation.h */,
				AA4878C41BAC74DC007F7D23 /* DVTPortalOperation.h */,
				AA4878C51BAC74DC007F7D23 /* DVTPortalOperationToken.h */,
				AA4878C61BAC74DC007F7D23 /* DVTPrimitiveFileDataType.h */,
				AA4878C71BAC74DC007F7D23 /* DVTProcessInformation.h */,
				AA4878C81BAC74DC007F7D23 /* DVTProgressReporting-Protocol.h */,
				AA4878C91BAC74DC007F7D23 /* DVTPromise-Protocol.h */,
				AA4878CA1BAC74DC007F7D23 /* DVTPropertyListEncoding-Protocol.h */,
				AA4878CB1BAC74DC007F7D23 /* DVTProvisioningProfile-Protocol.h */,
				AA4878CC1BAC74DC007F7D23 /* DVTProvisioningProfileManager.h */,
				AA4878CD1BAC74DC007F7D23 /* DVTProvisioningProfileProvider.h */,
				AA4878CE1BAC74DD007F7D23 /* DVTProvisioningProfileRecord.h */,
				AA4878CF1BAC74DD007F7D23 /* DVTPythonScanner.h */,
				AA4878D01BAC74DD007F7D23 /* DVTRangeArray.h */,
				AA4878D11BAC74DD007F7D23 /* DVTReferenceResolutionStrategy.h */,
				AA4878D21BAC74DD007F7D23 /* DVTReferenceResolver.h */,
				AA4878D31BAC74DD007F7D23 /* DVTRegexCommandLineOptionDefinition.h */,
				AA4878D41BAC74DD007F7D23 /* DVTRegExScanner.h */,
				AA4878D51BAC74DD007F7D23 /* DVTRegistrable-Protocol.h */,
				AA4878D61BAC74DD007F7D23 /* DVTRegistry.h */,
				AA4878D71BAC74DD007F7D23 /* DVTRegularExpression.h */,
				AA4878D81BAC74DD007F7D23 /* DVTRegularExpressionMatch.h */,
				AA4878D91BAC74DD007F7D23 /* DVTRelativeDateFormatting.h */,
				AA4878DA1BAC74DD007F7D23 /* DVTRescindCallbackObservingToken.h */,
				AA4878DB1BAC74DD007F7D23 /* DVTRevokeCertificateOperation.h */,
				AA4878DC1BAC74DD007F7D23 /* DVTRoleRecord.h */,
				AA4878DD1BAC74DD007F7D23 /* DVTRuleScanner.h */,
				AA4878DE1BAC74DD007F7D23 /* DVTScannerRule.h */,
				AA4878DF1BAC74DD007F7D23 /* DVTSDK.h */,
				AA4878E01BAC74DD007F7D23 /* DVTSearchPath.h */,
				AA4878E11BAC74DD007F7D23 /* DVTSelectorBasedObservingToken.h */,
				AA4878E21BAC74DD007F7D23 /* DVTSelfInstrumentationSession-Protocol.h */,
				AA4878E31BAC74DD007F7D23 /* DVTSemaphore.h */,
				AA4878E41BAC74DD007F7D23 /* DVTServerCancelJoinTeamOperation.h */,
				AA4878E51BAC74DD007F7D23 /* DVTServerDownloadTeamClientCertificateOperation.h */,
				AA4878E61BAC74DD007F7D23 /* DVTServerDownloadTeamDevelopmentCertificateOperation.h */,
				AA4878E71BAC74DD007F7D23 /* DVTServerJoinTeamOperation.h */,
				AA4878E81BAC74DD007F7D23 /* DVTServerRenewTeamMembershipTeamOperation.h */,
				AA4878E91BAC74DD007F7D23 /* DVTServerRequestTeamDevelopmentCertificateOperation.h */,
				AA4878EA1BAC74DD007F7D23 /* DVTServerRevokeTeamMembershipTeamOperation.h */,
				AA4878EB1BAC74DD007F7D23 /* DVTSharedObserver.h */,
				AA4878EC1BAC74DD007F7D23 /* DVTShoeboxIDRecord.h */,
				AA4878ED1BAC74DD007F7D23 /* DVTSigningCertificate.h */,
				AA4878EE1BAC74DD007F7D23 /* DVTSigningCertificateManager.h */,
				AA4878EF1BAC74DD007F7D23 /* DVTSigningCertificateSource.h */,
				AA4878F01BAC74DD007F7D23 /* DVTSigningCertificateSourceDelegate-Protocol.h */,
				AA4878F11BAC74DD007F7D23 /* DVTSigningIdentitySnapshot.h */,
				AA4878F21BAC74DD007F7D23 /* DVTSimpleDeserializer.h */,
				AA4878F31BAC74DD007F7D23 /* DVTSimplePlainTextDeserializer.h */,
				AA4878F41BAC74DD007F7D23 /* DVTSimplePlainTextSerializer.h */,
				AA4878F51BAC74DD007F7D23 /* DVTSimpleSerialization-Protocol.h */,
				AA4878F61BAC74DD007F7D23 /* DVTSimpleSerializer.h */,
				AA4878F71BAC74DD007F7D23 /* DVTSimpleXMLWriter.h */,
				AA4878F81BAC74DD007F7D23 /* DVTSourceCodeLanguage.h */,
				AA4878F91BAC74DD007F7D23 /* DVTSourceCodeSymbolKind.h */,
				AA4878FA1BAC74DD007F7D23 /* DVTSourceModel.h */,
				AA4878FB1BAC74DD007F7D23 /* DVTSourceModelItem.h */,
				AA4878FC1BAC74DD007F7D23 /* DVTSourceModelParser.h */,
				AA4878FD1BAC74DD007F7D23 /* DVTSourceModelParserInteriorProductionRule.h */,
				AA4878FE1BAC74DD007F7D23 /* DVTSourceModelParserProductionRule.h */,
				AA4878FF1BAC74DD007F7D23 /* DVTSourceModelParserProductionState.h */,
				AA4879001BAC74DD007F7D23 /* DVTSourceNodeTypes.h */,
				AA4879011BAC74DD007F7D23 /* DVTSourceScanner.h */,
				AA4879021BAC74DD007F7D23 /* DVTSourceSpecification.h */,
				AA4879031BAC74DD007F7D23 /* DVTSourceTokens.h */,
				AA4879041BAC74DD007F7D23 /* DVTSpecificApplicationProvider-Protocol.h */,
				AA4879051BAC74DD007F7D23 /* DVTStackBacktrace.h */,
				AA4879061BAC74DD007F7D23 /* DVTStackBacktraceFrame.h */,
				AA4879071BAC74DD007F7D23 /* DVTStateRepository.h */,
				AA4879081BAC74DD007F7D23 /* DVTStateToken.h */,
				AA4879091BAC74DD007F7D23 /* DVTStringBuffer.h */,
				AA48790A1BAC74DD007F7D23 /* DVTStringRepresentationPersistable-Protocol.h */,
				AA48790B1BAC74DD007F7D23 /* DVTSyntaxTypeSpecification.h */,
				AA48790C1BAC74DD007F7D23 /* DVTSynthesizedFileDataType.h */,
				AA48790D1BAC74DD007F7D23 /* DVTSysmonBridge.h */,
				AA48790E1BAC74DD007F7D23 /* DVTSystemActivityToken.h */,
				AA48790F1BAC74DD007F7D23 /* DVTSystemEvents.h */,
				AA4879101BAC74DD007F7D23 /* DVTSystemStatisticsMeasurement.h */,
				AA4879111BAC74DD007F7D23 /* DVTTarjanSCCVertex.h */,
				AA4879121BAC74DD007F7D23 /* DVTTask.h */,
				AA4879131BAC74DD007F7D23 /* DVTTeamOperationBase.h */,
				AA4879141BAC74DD007F7D23 /* DVTTeamRecord.h */,
				AA4879151BAC74DD007F7D23 /* DVTTestPerformanceMetricOutput.h */,
				AA4879161BAC74DD007F7D23 /* DVTTextDocumentLocation.h */,
				AA4879171BAC74DD007F7D23 /* DVTTextFinder.h */,
				AA4879181BAC74DD007F7D23 /* DVTTextlikeFindDescriptor-Protocol.h */,
				AA4879191BAC74DD007F7D23 /* DVTTextPreferences.h */,
				AA48791A1BAC74DD007F7D23 /* DVTTextReplacable-Protocol.h */,
				AA48791B1BAC74DD007F7D23 /* DVTToolchain.h */,
				AA48791C1BAC74DD007F7D23 /* DVTToolchainRegistry.h */,
				AA48791D1BAC74DD007F7D23 /* DVTToolsInfo.h */,
				AA48791E1BAC74DD007F7D23 /* DVTToolsVersion.h */,
				AA48791F1BAC74DD007F7D23 /* DVTUnknownPrimitiveFileDataType.h */,
				AA4879201BAC74DD007F7D23 /* DVTUpdateAppIDOperation.h */,
				AA4879211BAC74DD007F7D23 /* DVTUpdatePortalDatabaseOperation.h */,
				AA4879221BAC74DD007F7D23 /* DVTUpdateProfileOperation.h */,
				AA4879231BAC74DD007F7D23 /* DVTUserNotificationCenter.h */,
				AA4879241BAC74DD007F7D23 /* DVTVersion.h */,
				AA4879251BAC74DD007F7D23 /* DVTWeakCallBack.h */,
				AA4879261BAC74DD007F7D23 /* DVTWeakInterposer.h */,
				AA4879271BAC74DD007F7D23 /* DVTWeakInterposer_ProxyHelperReference.h */,
				AA4879281BAC74DD007F7D23 /* DVTWeakInterposer_RuntimeWeakReference.h */,
				AA4879291BAC74DD007F7D23 /* DVTWeakReference.h */,
				AA48792A1BAC74DD007F7D23 /* DVTXMLArchiver.h */,
				AA48792B1BAC74DD007F7D23 /* DVTXMLUnarchiver.h */,
				AA48792C1BAC74DD007F7D23 /* DVTXMLUnarchiving-Protocol.h */,
				AA48792D1BAC74DD007F7D23 /* DVTXPCServiceInformation.h */,
				AA48792E1BAC74DD007F7D23 /* DVTXPCServiceObserver.h */,
				AA48792F1BAC74DD007F7D23 /* NSArray-DVTDiffHashing.h */,
				AA4879301BAC74DD007F7D23 /* NSArray-DVTFoundationClassAdditions.h */,
				AA4879311BAC74DD007F7D23 /* NSArray-DVTMacroExpansion.h */,
				AA4879321BAC74DD007F7D23 /* NSArray-DVTMacroExpansionAdditions.h */,
				AA4879331BAC74DD007F7D23 /* NSArray-DVTObservingConvenience.h */,
				AA4879341BAC74DD007F7D23 /* NSArray-DVTRangeArrayAdditions.h */,
				AA4879351BAC74DD007F7D23 /* NSArray-DVTShellUtilitiesAdditions.h */,
				AA4879361BAC74DD007F7D23 /* NSBlockOperation-DVTNSOperationAdditions.h */,
				AA4879371BAC74DD007F7D23 /* NSBundle-DVTNSBundleAdditions.h */,
				AA4879381BAC74DD007F7D23 /* NSCharacterSet-DVTFoundationClassAdditions.h */,
				AA4879391BAC74DD007F7D23 /* NSCoding-Protocol.h */,
				AA48793A1BAC74DD007F7D23 /* NSData-DVTDiffHashing.h */,
				AA48793B1BAC74DD007F7D23 /* NSData-DVTFoundationClassAdditions.h */,
				AA48793C1BAC74DD007F7D23 /* NSData-DVTNSDataStdIO.h */,
				AA48793D1BAC74DD007F7D23 /* NSData-DVTSecurityAdditions.h */,
				AA48793E1BAC74DD007F7D23 /* NSDate-DVTFoundationClassAdditions.h */,
				AA48793F1BAC74DD007F7D23 /* NSDictionary-ADCDownloadAuthenticationResponse.h */,
				AA4879401BAC74DD007F7D23 /* NSDictionary-DVTDiffHashing.h */,
				AA4879411BAC74DD007F7D23 /* NSDictionary-DVTFoundationClassAdditions.h */,
				AA4879421BAC74DD007F7D23 /* NSDictionary-DVTMacroExpansionAdditions.h */,
				AA4879431BAC74DD007F7D23 /* NSDistributedNotificationCenter-DVTNSNotificationCenterAdditions.h */,
				AA4879441BAC74DD007F7D23 /* NSError-DVTFoundationClassAdditions.h */,
				AA4879451BAC74DD007F7D23 /* NSError-DVTSecurityAdditions.h */,
				AA4879461BAC74DD007F7D23 /* NSFastEnumeration-Protocol.h */,
				AA4879471BAC74DD007F7D23 /* NSFileHandle-DVTNSFileHandleAdditions.h */,
				AA4879481BAC74DD007F7D23 /* NSFileHandle-DVTTaskAdditions.h */,
				AA4879491BAC74DD007F7D23 /* NSFileManager-DVTNSFileManagerAdditions.h */,
				AA48794A1BAC74DD007F7D23 /* NSHTTPURLResponse-DVTHTTPCookies.h */,
				AA48794B1BAC74DD007F7D23 /* NSInputStream-DVTFoundationClassAdditions.h */,
				AA48794C1BAC74DD007F7D23 /* NSKeyedUnarchiverDelegate-Protocol.h */,
				AA48794D1BAC74DD007F7D23 /* NSLock-DVTFoundationExtensions.h */,
				AA48794E1BAC74DD007F7D23 /* NSMapTable-DVTNSMapTableAdditions.h */,
				AA48794F1BAC74DD007F7D23 /* NSMutableArray-DVTFoundationClassAdditions.h */,
				AA4879501BAC74DD007F7D23 /* NSMutableCopying-Protocol.h */,
				AA4879511BAC74DD007F7D23 /* NSMutableData-DVTFoundationClassAdditions.h */,
				AA4879521BAC74DD007F7D23 /* NSMutableData-DVTNSDataStdIO.h */,
				AA4879531BAC74DD007F7D23 /* NSMutableDictionary-DVTFoundationClassAdditions.h */,
				AA4879541BAC74DD007F7D23 /* NSMutableSet-DVTNSMutableSetAdditions.h */,
				AA4879551BAC74DD007F7D23 /* NSMutableString-DVTFoundationClassAdditions.h */,
				AA4879561BAC74DD007F7D23 /* NSMutableURLRequest-DVTHTTPCookies.h */,
				AA4879571BAC74DD007F7D23 /* NSNotificationCenter-DVTNSNotificationCenterAdditions.h */,
				AA4879581BAC74DD007F7D23 /* NSNumber-DVTDiffHashing.h */,
				AA4879591BAC74DD007F7D23 /* NSObject-Deprecated.h */,
				AA48795A1BAC74DD007F7D23 /* NSObject-DVTArcSupport.h */,
				AA48795B1BAC74DD007F7D23 /* NSObject-DVTAssertionSupport.h */,
				AA48795C1BAC74DD007F7D23 /* NSObject-DVTExtraXMArchiveDataAdditions.h */,
				AA48795D1BAC74DD007F7D23 /* NSObject-DVTInvalidation.h */,
				AA48795E1BAC74DD007F7D23 /* NSObject-DVTInvalidation2.h */,
				AA48795F1BAC74DD007F7D23 /* NSObject-DVTInvalidation2Private.h */,
				AA4879601BAC74DD007F7D23 /* NSObject-DVTKVCMutableCollectionPropertySupport.h */,
				AA4879611BAC74DD007F7D23 /* NSObject-DVTKVOAssertionValidationMethods.h */,
				AA4879621BAC74DD007F7D23 /* NSObject-DVTNSRunLoopAdditions.h */,
				AA4879631BAC74DD007F7D23 /* NSObject-DVTObjectDeallocationMonitorAdditions.h */,
				AA4879641BAC74DD007F7D23 /* NSObject-DVTObservingConvenience.h */,
				AA4879651BAC74DD007F7D23 /* NSObject-DVTPropertyLinking.h */,
				AA4879661BAC74DD007F7D23 /* NSObject-DVTSelectorAdditions.h */,
				AA4879671BAC74DD007F7D23 /* NSObject-DVTSharedObserverAccess.h */,
				AA4879681BAC74DD007F7D23 /* NSObject-DVTSimpleSerialization.h */,
				AA4879691BAC74DD007F7D23 /* NSObject-DVTXMLArchiving.h */,
				AA48796A1BAC74DD007F7D23 /* NSObject-DVTXMLUnarchivingPartial.h */,
				AA48796B1BAC74DD007F7D23 /* NSOutputStream-DVTFoundationClassAdditions.h */,
				AA48796C1BAC74DD007F7D23 /* NSProcessInfo-DVTNSProcessInfoAdditions.h */,
				AA48796D1BAC74DD007F7D23 /* NSProcessInfo-DVTNSProcessInfoCachedEnvironmentAdditions.h */,
				AA48796E1BAC74DD007F7D23 /* NSPropertyListSerialization-DVTNSPropertyListSerializationAdditions.h */,
				AA48796F1BAC74DD007F7D23 /* NSRecursiveLock-DVTFoundationExtensions.h */,
				AA4879701BAC74DD007F7D23 /* NSRunLoop-DVTNSRunLoopAdditions.h */,
				AA4879711BAC74DD007F7D23 /* NSSecureCoding-Protocol.h */,
				AA4879721BAC74DD007F7D23 /* NSSet-DVTNSSetAdditions.h */,
				AA4879731BAC74DD007F7D23 /* NSString-DVTDiffHashing.h */,
				AA4879741BAC74DD007F7D23 /* NSString-DVTFileSystemRepresentationProviding.h */,
				AA4879751BAC74DD007F7D23 /* NSString-DVTFoundationANSIText.h */,
				AA4879761BAC74DD007F7D23 /* NSString-DVTFoundationClassAdditions.h */,
				AA4879771BAC74DD007F7D23 /* NSString-DVTMacroDefinitionAdditions.h */,
				AA4879781BAC74DD007F7D23 /* NSString-DVTMacroExpansion.h */,
				AA4879791BAC74DD007F7D23 /* NSString-DVTMacroExpansionAdditions.h */,
				AA48797A1BAC74DD007F7D23 /* NSString-DVTMacroNameStringCompatibility.h */,
				AA48797B1BAC74DD007F7D23 /* NSThread-DVTObjectAllocationTracking.h */,
				AA48797C1BAC74DD007F7D23 /* NSURL-DVTNSURLAdditions.h */,
				AA48797D1BAC74DD007F7D23 /* NSURL-DVTSecurityAdditions.h */,
				AA48797E1BAC74DD007F7D23 /* NSURLConnectionDataDelegate-Protocol.h */,
				AA48797F1BAC74DD007F7D23 /* NSURLConnectionDelegate-Protocol.h */,
				AA4879801BAC74DD007F7D23 /* NSURLProtectionSpace-DVTSecurityAdditions.h */,
				AA4879811BAC74DD007F7D23 /* NSUserDefaults-DVTNSUserDefaultsAdditions.h */,
				AA4879821BAC74DD007F7D23 /* NSUserNotificationCenterDelegate-Protocol.h */,
				AA4879831BAC74DD007F7D23 /* NSValue-DVTGeometryAdditions.h */,
				AA4879841BAC74DD007F7D23 /* NSXMLElement-DVTFoundationClassAdditions.h */,
			);
			path = DVTFoundation;
			sourceTree = "<group>";
		};
		AA4879851BAC74DD007F7D23 /* DVTiPhoneSimulatorRemoteClient */ = {
			isa = PBXGroup;
			children = (
				AA4879861BAC74DD007F7D23 /* DTiPhoneSimulatorApplicationSpecifier.h */,
				AA4879871BAC74DD007F7D23 /* DTiPhoneSimulatorApplicationSpecifier_BundleIdentifier.h */,
				AA4879881BAC74DD007F7D23 /* DTiPhoneSimulatorApplicationSpecifier_Path.h */,
				AA4879891BAC74DD007F7D23 /* DTiPhoneSimulatorApplicationSpecifier_ToolPath.h */,
				AA48798A1BAC74DD007F7D23 /* DTiPhoneSimulatorSession.h */,
				AA48798B1BAC74DD007F7D23 /* DTiPhoneSimulatorSessionConfig.h */,
				AA48798C1BAC74DD007F7D23 /* DTiPhoneSimulatorSessionDelegate-Protocol.h */,
				AA48798D1BAC74DD007F7D23 /* DTiPhoneSimulatorSystemRoot.h */,
				AA48798E1BAC74DD007F7D23 /* DVTInvalidation-Protocol.h */,
				AA48798F1BAC74DD007F7D23 /* DVTiPhoneSimulatorCoreSimMessenger.h */,
				AA4879901BAC74DD007F7D23 /* DVTiPhoneSimulatorDistNoteMessenger.h */,
				AA4879911BAC74DD007F7D23 /* DVTiPhoneSimulatorMessenger.h */,
				AA4879921BAC74DD007F7D23 /* SimDevice-DVTAdditions.h */,
				AA4879931BAC74DD007F7D23 /* SimDeviceSet-DVTAdditions.h */,
				AA4879941BAC74DD007F7D23 /* SimDeviceType-DVTAdditions.h */,
				AA4879951BAC74DD007F7D23 /* SimRuntime-DVTAdditions.h */,
			);
			path = DVTiPhoneSimulatorRemoteClient;
			sourceTree = "<group>";
		};
		AA51E48F1BA1CA3C0053141E /* Tests */ = {
			isa = PBXGroup;
			children = (
				AA74B99D1BB04A4300C1E59C /* FBProcessLaunchConfigurationTests.m */,
				AA51E4901BA1CA3C0053141E /* FBSimulatorApplicationTests.m */,
				AA51E4911BA1CA3C0053141E /* FBSimulatorControlApplicationLaunchTests.m */,
				AA51E4921BA1CA3C0053141E /* FBSimulatorControlConfigurationTests.m */,
				AA51E4931BA1CA3C0053141E /* FBSimulatorControlSimulatorLaunchTests.m */,
				AA74B99B1BB02CD600C1E59C /* FBSimulatorPoolAllocationTests.m */,
				AA51E4941BA1CA3C0053141E /* FBSimulatorPoolTests.m */,
				AA8DF8BF1BB1698000CC0411 /* FBSimulatorSessionLifecycleTests.m */,
				AA51E4951BA1CA3C0053141E /* FBSimulatorStateTests.m */,
			);
			path = Tests;
			sourceTree = "<group>";
		};
		AA819E081B9FB427002F58CA /* FBSimulatorControlTests */ = {
			isa = PBXGroup;
			children = (
				AA819E0B1B9FB427002F58CA /* FBSimulatorControlTests-Info.plist */,
				AA51E48F1BA1CA3C0053141E /* Tests */,
				AA8DFB0B1BAC76B60076A6C2 /* Utilities */,
			);
			path = FBSimulatorControlTests;
			sourceTree = "<group>";
		};
		AA83D3E11B9FAC9E00ED75DE /* FBSimulatorControl */ = {
			isa = PBXGroup;
			children = (
				AA4876491BAC7399007F7D23 /* FBSimulatorControl-Info.plist */,
				AA4876C31BAC74B9007F7D23 /* Configuration */,
				AA4876D41BAC74B9007F7D23 /* Management */,
				AA4876E31BAC74B9007F7D23 /* Model */,
				AA4876E91BAC74B9007F7D23 /* Notifications */,
				AA4876EE1BAC74B9007F7D23 /* Session */,
				AA4877021BAC74B9007F7D23 /* Tasks */,
				AA48770D1BAC74B9007F7D23 /* Utility */,
			);
			path = FBSimulatorControl;
			sourceTree = "<group>";
		};
		AA8DFB0B1BAC76B60076A6C2 /* Utilities */ = {
			isa = PBXGroup;
			children = (
				AA8DFB0C1BAC76B60076A6C2 /* FBSimulatorControlNotificationAssertion.h */,
				AA8DFB0D1BAC76B60076A6C2 /* FBSimulatorControlNotificationAssertion.m */,
				AA8DFB0E1BAC76B60076A6C2 /* FBSimulatorSessionStateAssertion.h */,
				AA8DFB0F1BAC76B60076A6C2 /* FBSimulatorSessionStateAssertion.m */,
			);
			path = Utilities;
			sourceTree = "<group>";
		};
		B401C97968022A5500000000 /* Frameworks */ = {
			isa = PBXGroup;
			children = (
				AA5696391B9FB7C800A2918F /* DVTiPhoneSimulatorRemoteClient.framework */,
				AA5696371B9FB7B500A2918F /* DVTFoundation.framework */,
				1DD70E2976B173B900000000 /* Cocoa.framework */,
				1DD70E29A6018C7A00000000 /* CoreGraphics.framework */,
				1DD70E29B6970A5500000000 /* CoreSimulator.framework */,
				1DD70E29B67B6FA500000000 /* DVTFoundation.framework */,
				1DD70E291AC72D1E00000000 /* DVTiPhoneSimulatorRemoteClient.framework */,
				1DD70E291A4B50E500000000 /* FBSimulatorControl.framework */,
				1DD70E296490B34100000000 /* OCMockMac.framework */,
				1DD70E2937375B6D00000000 /* XCTest.framework */,
				C0269E5758A83CA9C72EC922 /* libPods-FBSimulatorControlTests.a */,
			);
			name = Frameworks;
			sourceTree = "<group>";
		};
		B401C979C806358400000000 /* Products */ = {
			isa = PBXGroup;
			children = (
				1DD70E291A4B50E500000001 /* FBSimulatorControl.framework */,
				AA819DB21B9FB40D002F58CA /* FBSimulatorControlTests.xctest */,
			);
			name = Products;
			sourceTree = "<group>";
		};
		B401C979EFB6AC4600000000 /* mainGroup */ = {
			isa = PBXGroup;
			children = (
				AA48775A1BAC74DC007F7D23 /* PrivateHeaders */,
				AA83D3E11B9FAC9E00ED75DE /* FBSimulatorControl */,
				AA819E081B9FB427002F58CA /* FBSimulatorControlTests */,
				B401C97968022A5500000000 /* Frameworks */,
				B401C979C806358400000000 /* Products */,
				8761976FDD41A0837469B6AE /* Pods */,
			);
			name = mainGroup;
			sourceTree = "<group>";
		};
/* End PBXGroup section */

/* Begin PBXHeadersBuildPhase section */
		E54FBF041BA8A63900ACDD15 /* Headers */ = {
			isa = PBXHeadersBuildPhase;
			buildActionMask = 2147483647;
			files = (
				AA4877271BAC74B9007F7D23 /* FBSimulatorControl+Private.h in Headers */,
				AA48771E1BAC74B9007F7D23 /* FBSimulatorControlConfiguration.h in Headers */,
				AA48774C1BAC74B9007F7D23 /* FBTask+Private.h in Headers */,
				AA48773E1BAC74B9007F7D23 /* FBSimulatorSessionInteraction+Diagnostics.h in Headers */,
				AA48772D1BAC74B9007F7D23 /* FBSimulatorPool+Private.h in Headers */,
				AA48774A1BAC74B9007F7D23 /* FBSimulatorSessionStateGenerator.h in Headers */,
				AA4877331BAC74B9007F7D23 /* FBSimulatorProcess.h in Headers */,
				AA4877481BAC74B9007F7D23 /* FBSimulatorSessionState.h in Headers */,
				AA4877431BAC74B9007F7D23 /* FBSimulatorSessionLifecycle.h in Headers */,
				AA4877541BAC74B9007F7D23 /* FBTerminationHandle.h in Headers */,
				AA48774D1BAC74B9007F7D23 /* FBTask.h in Headers */,
				AA4877391BAC74B9007F7D23 /* FBSimulatorSession+Convenience.h in Headers */,
				AA4877461BAC74B9007F7D23 /* FBSimulatorSessionState+Queries.h in Headers */,
				AA4877321BAC74B9007F7D23 /* FBSimulatorProcess+Private.h in Headers */,
				AA4877581BAC74B9007F7D23 /* NSRunLoop+SimulatorControlAdditions.h in Headers */,
				AA4877171BAC74B9007F7D23 /* FBSimulatorConfiguration+Convenience.h in Headers */,
				AA48772A1BAC74B9007F7D23 /* FBSimulatorInteraction+Private.h in Headers */,
				AA48772E1BAC74B9007F7D23 /* FBSimulatorPool.h in Headers */,
				AA4877151BAC74B9007F7D23 /* FBProcessLaunchConfiguration.h in Headers */,
				AA4877401BAC74B9007F7D23 /* FBSimulatorSessionInteraction+Private.h in Headers */,
				AA4877231BAC74B9007F7D23 /* FBSimulator+Queries.h in Headers */,
				AA48772B1BAC74B9007F7D23 /* FBSimulatorInteraction.h in Headers */,
				AA4877411BAC74B9007F7D23 /* FBSimulatorSessionInteraction.h in Headers */,
				AA48773C1BAC74B9007F7D23 /* FBSimulatorSession.h in Headers */,
				AA4877301BAC74B9007F7D23 /* FBSimulatorApplication.h in Headers */,
				AA4877521BAC74B9007F7D23 /* FBTaskExecutor.h in Headers */,
				AA4877561BAC74B9007F7D23 /* FBSimulatorLogger.h in Headers */,
				AA4877351BAC74B9007F7D23 /* FBCoreSimulatorNotifier.h in Headers */,
				AA4877191BAC74B9007F7D23 /* FBSimulatorConfiguration+DTMobile.h in Headers */,
				AA48773B1BAC74B9007F7D23 /* FBSimulatorSession+Private.h in Headers */,
				AA48771C1BAC74B9007F7D23 /* FBSimulatorConfiguration.h in Headers */,
				AA4877141BAC74B9007F7D23 /* FBProcessLaunchConfiguration+Private.h in Headers */,
				AA48774F1BAC74B9007F7D23 /* FBTaskExecutor+Convenience.h in Headers */,
				AA48771B1BAC74B9007F7D23 /* FBSimulatorConfiguration+Private.h in Headers */,
				AA4877221BAC74B9007F7D23 /* FBSimulator+Private.h in Headers */,
				AA4877201BAC74B9007F7D23 /* FBSimulatorControlStaticConfiguration.h in Headers */,
				AA4877511BAC74B9007F7D23 /* FBTaskExecutor+Private.h in Headers */,
				AA4877371BAC74B9007F7D23 /* FBDispatchSourceNotifier.h in Headers */,
				AA4877281BAC74B9007F7D23 /* FBSimulatorControl.h in Headers */,
				AA4877121BAC74B9007F7D23 /* FBProcessLaunchConfiguration+Helpers.h in Headers */,
				AA8DF8C31BB1842600CC0411 /* FBInteraction.h in Headers */,
				AA74B9991BB014A200C1E59C /* FBSimulatorError.h in Headers */,
				AA4877251BAC74B9007F7D23 /* FBSimulator.h in Headers */,
				AA4877451BAC74B9007F7D23 /* FBSimulatorSessionState+Private.h in Headers */,
			);
			runOnlyForDeploymentPostprocessing = 0;
		};
/* End PBXHeadersBuildPhase section */

/* Begin PBXNativeTarget section */
		AA819DB11B9FB40D002F58CA /* FBSimulatorControlTests */ = {
			isa = PBXNativeTarget;
			buildConfigurationList = AA819DBA1B9FB40D002F58CA /* Build configuration list for PBXNativeTarget "FBSimulatorControlTests" */;
			buildPhases = (
				F107B7E9655C3D9F2C079E8E /* Check Pods Manifest.lock */,
				AA819DAE1B9FB40D002F58CA /* Sources */,
				AA819DAF1B9FB40D002F58CA /* Frameworks */,
				BBA1E9448105D0117FA264B2 /* Copy Pods Resources */,
				AAC083771B9FBA6000451648 /* CopyFiles */,
			);
			buildRules = (
			);
			dependencies = (
				AA819DB91B9FB40D002F58CA /* PBXTargetDependency */,
			);
			name = FBSimulatorControlTests;
			productName = FBSimulatorControlTests;
			productReference = AA819DB21B9FB40D002F58CA /* FBSimulatorControlTests.xctest */;
			productType = "com.apple.product-type.bundle.unit-test";
		};
		E66DC04E390C419500000000 /* FBSimulatorControl */ = {
			isa = PBXNativeTarget;
			buildConfigurationList = 218C37090000000000000000 /* Build configuration list for PBXNativeTarget "FBSimulatorControl" */;
			buildPhases = (
				1870857F0000000000000000 /* Sources */,
				4F426D880000000000000000 /* Frameworks */,
				E54FBF041BA8A63900ACDD15 /* Headers */,
			);
			buildRules = (
			);
			dependencies = (
			);
			name = FBSimulatorControl;
			productName = FBSimulatorControl;
			productReference = 1DD70E291A4B50E500000001 /* FBSimulatorControl.framework */;
			productType = "com.apple.product-type.framework";
		};
/* End PBXNativeTarget section */

/* Begin PBXProject section */
		96C84793390C419500000000 /* Project object */ = {
			isa = PBXProject;
			attributes = {
				LastUpgradeCheck = 9999;
				TargetAttributes = {
					AA819DB11B9FB40D002F58CA = {
						CreatedOnToolsVersion = 7.0;
					};
				};
			};
			buildConfigurationList = 218C37090000000000000002 /* Build configuration list for PBXProject "FBSimulatorControl" */;
			compatibilityVersion = "Xcode 3.2";
			developmentRegion = English;
			hasScannedForEncodings = 0;
			knownRegions = (
				en,
			);
			mainGroup = B401C979EFB6AC4600000000 /* mainGroup */;
			projectDirPath = "";
			projectRoot = "";
			targets = (
				E66DC04E390C419500000000 /* FBSimulatorControl */,
				AA819DB11B9FB40D002F58CA /* FBSimulatorControlTests */,
			);
		};
/* End PBXProject section */

/* Begin PBXShellScriptBuildPhase section */
		BBA1E9448105D0117FA264B2 /* Copy Pods Resources */ = {
			isa = PBXShellScriptBuildPhase;
			buildActionMask = 2147483647;
			files = (
			);
			inputPaths = (
			);
			name = "Copy Pods Resources";
			outputPaths = (
			);
			runOnlyForDeploymentPostprocessing = 0;
			shellPath = /bin/sh;
			shellScript = "\"${SRCROOT}/Pods/Target Support Files/Pods-FBSimulatorControlTests/Pods-FBSimulatorControlTests-resources.sh\"\n";
			showEnvVarsInLog = 0;
		};
		F107B7E9655C3D9F2C079E8E /* Check Pods Manifest.lock */ = {
			isa = PBXShellScriptBuildPhase;
			buildActionMask = 2147483647;
			files = (
			);
			inputPaths = (
			);
			name = "Check Pods Manifest.lock";
			outputPaths = (
			);
			runOnlyForDeploymentPostprocessing = 0;
			shellPath = /bin/sh;
			shellScript = "diff \"${PODS_ROOT}/../Podfile.lock\" \"${PODS_ROOT}/Manifest.lock\" > /dev/null\nif [[ $? != 0 ]] ; then\n    cat << EOM\nerror: The sandbox is not in sync with the Podfile.lock. Run 'pod install' or update your CocoaPods installation.\nEOM\n    exit 1\nfi\n";
			showEnvVarsInLog = 0;
		};
/* End PBXShellScriptBuildPhase section */

/* Begin PBXSourcesBuildPhase section */
		1870857F0000000000000000 /* Sources */ = {
			isa = PBXSourcesBuildPhase;
			buildActionMask = 0;
			files = (
				AA74B99A1BB014A200C1E59C /* FBSimulatorError.m in Sources */,
				AA48773A1BAC74B9007F7D23 /* FBSimulatorSession+Convenience.m in Sources */,
				AA4877341BAC74B9007F7D23 /* FBSimulatorProcess.m in Sources */,
				AA48773F1BAC74B9007F7D23 /* FBSimulatorSessionInteraction+Diagnostics.m in Sources */,
				AA4877291BAC74B9007F7D23 /* FBSimulatorControl.m in Sources */,
				AA4877311BAC74B9007F7D23 /* FBSimulatorApplication.m in Sources */,
				AA4877591BAC74B9007F7D23 /* NSRunLoop+SimulatorControlAdditions.m in Sources */,
				AA48774B1BAC74B9007F7D23 /* FBSimulatorSessionStateGenerator.m in Sources */,
				AA4877361BAC74B9007F7D23 /* FBCoreSimulatorNotifier.m in Sources */,
				AA48774E1BAC74B9007F7D23 /* FBTask.m in Sources */,
				AA48773D1BAC74B9007F7D23 /* FBSimulatorSession.m in Sources */,
				AA48771D1BAC74B9007F7D23 /* FBSimulatorConfiguration.m in Sources */,
				AA48772F1BAC74B9007F7D23 /* FBSimulatorPool.m in Sources */,
				AA4877241BAC74B9007F7D23 /* FBSimulator+Queries.m in Sources */,
				AA48771F1BAC74B9007F7D23 /* FBSimulatorControlConfiguration.m in Sources */,
				AA4877501BAC74B9007F7D23 /* FBTaskExecutor+Convenience.m in Sources */,
				AA4877551BAC74B9007F7D23 /* FBTerminationHandle.m in Sources */,
				AA4877441BAC74B9007F7D23 /* FBSimulatorSessionLifecycle.m in Sources */,
				AA8DF8C41BB1842600CC0411 /* FBInteraction.m in Sources */,
				AA4877181BAC74B9007F7D23 /* FBSimulatorConfiguration+Convenience.m in Sources */,
				AA48771A1BAC74B9007F7D23 /* FBSimulatorConfiguration+DTMobile.m in Sources */,
				AA4877131BAC74B9007F7D23 /* FBProcessLaunchConfiguration+Helpers.m in Sources */,
				AA4877421BAC74B9007F7D23 /* FBSimulatorSessionInteraction.m in Sources */,
				AA4877471BAC74B9007F7D23 /* FBSimulatorSessionState+Queries.m in Sources */,
				AA4877161BAC74B9007F7D23 /* FBProcessLaunchConfiguration.m in Sources */,
				AA48772C1BAC74B9007F7D23 /* FBSimulatorInteraction.m in Sources */,
				AA4877211BAC74B9007F7D23 /* FBSimulatorControlStaticConfiguration.m in Sources */,
				AA4877381BAC74B9007F7D23 /* FBDispatchSourceNotifier.m in Sources */,
				AA4877531BAC74B9007F7D23 /* FBTaskExecutor.m in Sources */,
				AA4877571BAC74B9007F7D23 /* FBSimulatorLogger.m in Sources */,
				AA4877491BAC74B9007F7D23 /* FBSimulatorSessionState.m in Sources */,
				AA4877261BAC74B9007F7D23 /* FBSimulator.m in Sources */,
			);
			runOnlyForDeploymentPostprocessing = 0;
		};
		AA819DAE1B9FB40D002F58CA /* Sources */ = {
			isa = PBXSourcesBuildPhase;
			buildActionMask = 2147483647;
			files = (
				AA51E49A1BA1CA3C0053141E /* FBSimulatorControlApplicationLaunchTests.m in Sources */,
				AA8DF8C01BB1698000CC0411 /* FBSimulatorSessionLifecycleTests.m in Sources */,
				AA51E49B1BA1CA3C0053141E /* FBSimulatorControlConfigurationTests.m in Sources */,
				AA8DFB111BAC76B60076A6C2 /* FBSimulatorSessionStateAssertion.m in Sources */,
				AA74B99E1BB04A4300C1E59C /* FBProcessLaunchConfigurationTests.m in Sources */,
				AA8DFB101BAC76B60076A6C2 /* FBSimulatorControlNotificationAssertion.m in Sources */,
				AA51E49E1BA1CA3C0053141E /* FBSimulatorStateTests.m in Sources */,
				AA51E49C1BA1CA3C0053141E /* FBSimulatorControlSimulatorLaunchTests.m in Sources */,
				AA51E49D1BA1CA3C0053141E /* FBSimulatorPoolTests.m in Sources */,
				AA74B99C1BB02CD600C1E59C /* FBSimulatorPoolAllocationTests.m in Sources */,
				AA51E4991BA1CA3C0053141E /* FBSimulatorApplicationTests.m in Sources */,
			);
			runOnlyForDeploymentPostprocessing = 0;
		};
/* End PBXSourcesBuildPhase section */

/* Begin PBXTargetDependency section */
		AA819DB91B9FB40D002F58CA /* PBXTargetDependency */ = {
			isa = PBXTargetDependency;
			target = E66DC04E390C419500000000 /* FBSimulatorControl */;
			targetProxy = AA819DB81B9FB40D002F58CA /* PBXContainerItemProxy */;
		};
/* End PBXTargetDependency section */

/* Begin XCBuildConfiguration section */
		4952437303EDA63300000000 /* Debug */ = {
			isa = XCBuildConfiguration;
			buildSettings = {
				INSTALL_PATH = "@rpath";
				LD_RUNPATH_SEARCH_PATHS = "@loader_path/Frameworks";
				PRODUCT_NAME = FBSimulatorControl;
			};
			name = Debug;
		};
		4952437303EDA63300000002 /* Debug */ = {
			isa = XCBuildConfiguration;
			buildSettings = {
				CLANG_ENABLE_OBJC_ARC = YES;
				FRAMEWORK_SEARCH_PATHS = (
					"$(DEVELOPER_LIBRARY_DIR)/Frameworks",
					"$(DEVELOPER_LIBRARY_DIR)/PrivateFrameworks",
					"$(DEVELOPER_DIR)/../SharedFrameworks",
					"$(DEVELOPER_DIR/../Frameworks",
					"$(SDKROOT)/System/Library/PrivateFrameworks",
				);
				HEADER_SEARCH_PATHS = (
					"$(inherited)",
					"$(SRCROOT)/PrivateHeaders",
				);
				MACOSX_DEPLOYMENT_TARGET = 10.10;
				OTHER_LDFLAGS = (
					"$(inherited)",
					"-Xlinker",
					"-rpath",
					"-Xlinker",
					"'$DEVELOPER_LIBRARY_DIR/Frameworks'",
					"-Xlinker",
					"-rpath",
					"-Xlinker",
					"'$DEVELOPER_LIBRARY_DIR/PrivateFrameworks'",
					"-Xlinker",
					"-rpath",
					"-Xlinker",
					"'$SDKROOT/System/Library/PrivateFrameworks'",
					"-Xlinker",
					"-rpath",
					"-Xlinker",
					"'$DEVELOPER_DIR/../SharedFrameworks'",
					"-Xlinker",
					"-rpath",
					"-Xlinker",
					"'$DEVELOPER_DIR/../Frameworks'",
				);
			};
			name = Debug;
		};
		4952437350C7218900000000 /* Profile */ = {
			isa = XCBuildConfiguration;
			buildSettings = {
				INSTALL_PATH = "@rpath";
				LD_RUNPATH_SEARCH_PATHS = "@loader_path/Frameworks";
				PRODUCT_NAME = FBSimulatorControl;
			};
			name = Profile;
		};
		4952437350C7218900000002 /* Profile */ = {
			isa = XCBuildConfiguration;
			buildSettings = {
				CLANG_ENABLE_OBJC_ARC = YES;
				FRAMEWORK_SEARCH_PATHS = (
					"$(DEVELOPER_LIBRARY_DIR)/Frameworks",
					"$(DEVELOPER_LIBRARY_DIR)/PrivateFrameworks",
					"$(DEVELOPER_DIR)/../SharedFrameworks",
					"$(DEVELOPER_DIR/../Frameworks",
					"$(SDKROOT)/System/Library/PrivateFrameworks",
				);
				HEADER_SEARCH_PATHS = (
					"$(inherited)",
					"$(SRCROOT)/PrivateHeaders",
				);
				MACOSX_DEPLOYMENT_TARGET = 10.10;
				OTHER_LDFLAGS = (
					"$(inherited)",
					"-Xlinker",
					"-rpath",
					"-Xlinker",
					"'$DEVELOPER_LIBRARY_DIR/Frameworks'",
					"-Xlinker",
					"-rpath",
					"-Xlinker",
					"'$DEVELOPER_LIBRARY_DIR/PrivateFrameworks'",
					"-Xlinker",
					"-rpath",
					"-Xlinker",
					"'$SDKROOT/System/Library/PrivateFrameworks'",
					"-Xlinker",
					"-rpath",
					"-Xlinker",
					"'$DEVELOPER_DIR/../SharedFrameworks'",
					"-Xlinker",
					"-rpath",
					"-Xlinker",
					"'$DEVELOPER_DIR/../Frameworks'",
				);
			};
			name = Profile;
		};
		49524373A439BFE700000000 /* Release */ = {
			isa = XCBuildConfiguration;
			buildSettings = {
				INSTALL_PATH = "@rpath";
				LD_RUNPATH_SEARCH_PATHS = "@loader_path/Frameworks";
				PRODUCT_NAME = FBSimulatorControl;
			};
			name = Release;
		};
		49524373A439BFE700000002 /* Release */ = {
			isa = XCBuildConfiguration;
			buildSettings = {
				CLANG_ENABLE_OBJC_ARC = YES;
				FRAMEWORK_SEARCH_PATHS = (
					"$(DEVELOPER_LIBRARY_DIR)/Frameworks",
					"$(DEVELOPER_LIBRARY_DIR)/PrivateFrameworks",
					"$(DEVELOPER_DIR)/../SharedFrameworks",
					"$(DEVELOPER_DIR/../Frameworks",
					"$(SDKROOT)/System/Library/PrivateFrameworks",
				);
				HEADER_SEARCH_PATHS = (
					"$(inherited)",
					"$(SRCROOT)/PrivateHeaders",
				);
				MACOSX_DEPLOYMENT_TARGET = 10.10;
				OTHER_LDFLAGS = (
					"$(inherited)",
					"-Xlinker",
					"-rpath",
					"-Xlinker",
					"'$DEVELOPER_LIBRARY_DIR/Frameworks'",
					"-Xlinker",
					"-rpath",
					"-Xlinker",
					"'$DEVELOPER_LIBRARY_DIR/PrivateFrameworks'",
					"-Xlinker",
					"-rpath",
					"-Xlinker",
					"'$SDKROOT/System/Library/PrivateFrameworks'",
					"-Xlinker",
					"-rpath",
					"-Xlinker",
					"'$DEVELOPER_DIR/../SharedFrameworks'",
					"-Xlinker",
					"-rpath",
					"-Xlinker",
					"'$DEVELOPER_DIR/../Frameworks'",
				);
			};
			name = Release;
		};
		AA819DBB1B9FB40D002F58CA /* Debug */ = {
			isa = XCBuildConfiguration;
			baseConfigurationReference = 0BCCF2A1C420FAA5C8B48AA0 /* Pods-FBSimulatorControlTests.debug.xcconfig */;
			buildSettings = {
				ALWAYS_SEARCH_USER_PATHS = YES;
				CLANG_CXX_LANGUAGE_STANDARD = "gnu++0x";
				CLANG_CXX_LIBRARY = "libc++";
				CLANG_ENABLE_MODULES = YES;
				CLANG_WARN_BOOL_CONVERSION = YES;
				CLANG_WARN_CONSTANT_CONVERSION = YES;
				CLANG_WARN_DIRECT_OBJC_ISA_USAGE = YES_ERROR;
				CLANG_WARN_EMPTY_BODY = YES;
				CLANG_WARN_ENUM_CONVERSION = YES;
				CLANG_WARN_INT_CONVERSION = YES;
				CLANG_WARN_OBJC_ROOT_CLASS = YES_ERROR;
				CLANG_WARN_UNREACHABLE_CODE = YES;
				CLANG_WARN__DUPLICATE_METHOD_MATCH = YES;
				COMBINE_HIDPI_IMAGES = YES;
				COPY_PHASE_STRIP = NO;
				DEBUG_INFORMATION_FORMAT = dwarf;
				ENABLE_STRICT_OBJC_MSGSEND = YES;
				ENABLE_TESTABILITY = YES;
				GCC_C_LANGUAGE_STANDARD = gnu99;
				GCC_DYNAMIC_NO_PIC = NO;
				GCC_NO_COMMON_BLOCKS = YES;
				GCC_OPTIMIZATION_LEVEL = 0;
				GCC_PREPROCESSOR_DEFINITIONS = (
					"DEBUG=1",
					"$(inherited)",
				);
				GCC_WARN_64_TO_32_BIT_CONVERSION = YES;
				GCC_WARN_ABOUT_RETURN_TYPE = YES_ERROR;
				GCC_WARN_UNDECLARED_SELECTOR = YES;
				GCC_WARN_UNINITIALIZED_AUTOS = YES_AGGRESSIVE;
				GCC_WARN_UNUSED_FUNCTION = YES;
				GCC_WARN_UNUSED_VARIABLE = YES;
				HEADER_SEARCH_PATHS = (
					"$(inherited)",
					"\"${PODS_ROOT}/Headers/Public\"",
					"\"${PODS_ROOT}/Headers/Public/OCMock\"",
				);
				INFOPLIST_FILE = "FBSimulatorControlTests/FBSimulatorControlTests-Info.plist";
				LD_RUNPATH_SEARCH_PATHS = "$(inherited) @executable_path/../Frameworks @loader_path/../Frameworks";
				MACOSX_DEPLOYMENT_TARGET = 10.10;
				MTL_ENABLE_DEBUG_INFO = YES;
				ONLY_ACTIVE_ARCH = YES;
				OTHER_LDFLAGS = (
					"$(inherited)",
					"-ObjC",
					"-Xlinker",
					"-rpath",
					"-Xlinker",
					"'$DEVELOPER_LIBRARY_DIR/Frameworks'",
					"-Xlinker",
					"-rpath",
					"-Xlinker",
					"'$DEVELOPER_LIBRARY_DIR/PrivateFrameworks'",
					"-Xlinker",
					"-rpath",
					"-Xlinker",
					"'$SDKROOT/System/Library/PrivateFrameworks'",
					"-Xlinker",
					"-rpath",
					"-Xlinker",
					"'$DEVELOPER_DIR/../SharedFrameworks'",
					"-Xlinker",
					"-rpath",
					"-Xlinker",
					"'$DEVELOPER_DIR/../Frameworks'",
					"-l\"OCMock\"",
				);
				PRODUCT_BUNDLE_IDENTIFIER = com.facebook.FBSimulatorControlTests;
				PRODUCT_NAME = "$(TARGET_NAME)";
			};
			name = Debug;
		};
		AA819DBC1B9FB40D002F58CA /* Profile */ = {
			isa = XCBuildConfiguration;
			baseConfigurationReference = 09EEEC5E6CB07C39C0D6ABAE /* Pods-FBSimulatorControlTests.profile.xcconfig */;
			buildSettings = {
				ALWAYS_SEARCH_USER_PATHS = YES;
				CLANG_CXX_LANGUAGE_STANDARD = "gnu++0x";
				CLANG_CXX_LIBRARY = "libc++";
				CLANG_ENABLE_MODULES = YES;
				CLANG_WARN_BOOL_CONVERSION = YES;
				CLANG_WARN_CONSTANT_CONVERSION = YES;
				CLANG_WARN_DIRECT_OBJC_ISA_USAGE = YES_ERROR;
				CLANG_WARN_EMPTY_BODY = YES;
				CLANG_WARN_ENUM_CONVERSION = YES;
				CLANG_WARN_INT_CONVERSION = YES;
				CLANG_WARN_OBJC_ROOT_CLASS = YES_ERROR;
				CLANG_WARN_UNREACHABLE_CODE = YES;
				CLANG_WARN__DUPLICATE_METHOD_MATCH = YES;
				COMBINE_HIDPI_IMAGES = YES;
				COPY_PHASE_STRIP = NO;
				DEBUG_INFORMATION_FORMAT = "dwarf-with-dsym";
				ENABLE_NS_ASSERTIONS = NO;
				ENABLE_STRICT_OBJC_MSGSEND = YES;
				GCC_C_LANGUAGE_STANDARD = gnu99;
				GCC_NO_COMMON_BLOCKS = YES;
				GCC_WARN_64_TO_32_BIT_CONVERSION = YES;
				GCC_WARN_ABOUT_RETURN_TYPE = YES_ERROR;
				GCC_WARN_UNDECLARED_SELECTOR = YES;
				GCC_WARN_UNINITIALIZED_AUTOS = YES_AGGRESSIVE;
				GCC_WARN_UNUSED_FUNCTION = YES;
				GCC_WARN_UNUSED_VARIABLE = YES;
				HEADER_SEARCH_PATHS = (
					"$(inherited)",
					"\"${PODS_ROOT}/Headers/Public\"",
					"\"${PODS_ROOT}/Headers/Public/OCMock\"",
				);
				INFOPLIST_FILE = "FBSimulatorControlTests/FBSimulatorControlTests-Info.plist";
				LD_RUNPATH_SEARCH_PATHS = "$(inherited) @executable_path/../Frameworks @loader_path/../Frameworks";
				MACOSX_DEPLOYMENT_TARGET = 10.10;
				MTL_ENABLE_DEBUG_INFO = NO;
				OTHER_LDFLAGS = (
					"$(inherited)",
					"-ObjC",
					"-Xlinker",
					"-rpath",
					"-Xlinker",
					"'$DEVELOPER_LIBRARY_DIR/Frameworks'",
					"-Xlinker",
					"-rpath",
					"-Xlinker",
					"'$DEVELOPER_LIBRARY_DIR/PrivateFrameworks'",
					"-Xlinker",
					"-rpath",
					"-Xlinker",
					"'$SDKROOT/System/Library/PrivateFrameworks'",
					"-Xlinker",
					"-rpath",
					"-Xlinker",
					"'$DEVELOPER_DIR/../SharedFrameworks'",
					"-Xlinker",
					"-rpath",
					"-Xlinker",
					"'$DEVELOPER_DIR/../Frameworks'",
					"-l\"OCMock\"",
				);
				PRODUCT_BUNDLE_IDENTIFIER = com.facebook.FBSimulatorControlTests;
				PRODUCT_NAME = "$(TARGET_NAME)";
			};
			name = Profile;
		};
		AA819DBD1B9FB40D002F58CA /* Release */ = {
			isa = XCBuildConfiguration;
			baseConfigurationReference = DE0BECC2D4331B5F6BD6224D /* Pods-FBSimulatorControlTests.release.xcconfig */;
			buildSettings = {
				ALWAYS_SEARCH_USER_PATHS = YES;
				CLANG_CXX_LANGUAGE_STANDARD = "gnu++0x";
				CLANG_CXX_LIBRARY = "libc++";
				CLANG_ENABLE_MODULES = YES;
				CLANG_WARN_BOOL_CONVERSION = YES;
				CLANG_WARN_CONSTANT_CONVERSION = YES;
				CLANG_WARN_DIRECT_OBJC_ISA_USAGE = YES_ERROR;
				CLANG_WARN_EMPTY_BODY = YES;
				CLANG_WARN_ENUM_CONVERSION = YES;
				CLANG_WARN_INT_CONVERSION = YES;
				CLANG_WARN_OBJC_ROOT_CLASS = YES_ERROR;
				CLANG_WARN_UNREACHABLE_CODE = YES;
				CLANG_WARN__DUPLICATE_METHOD_MATCH = YES;
				COMBINE_HIDPI_IMAGES = YES;
				COPY_PHASE_STRIP = NO;
				DEBUG_INFORMATION_FORMAT = "dwarf-with-dsym";
				ENABLE_NS_ASSERTIONS = NO;
				ENABLE_STRICT_OBJC_MSGSEND = YES;
				GCC_C_LANGUAGE_STANDARD = gnu99;
				GCC_NO_COMMON_BLOCKS = YES;
				GCC_WARN_64_TO_32_BIT_CONVERSION = YES;
				GCC_WARN_ABOUT_RETURN_TYPE = YES_ERROR;
				GCC_WARN_UNDECLARED_SELECTOR = YES;
				GCC_WARN_UNINITIALIZED_AUTOS = YES_AGGRESSIVE;
				GCC_WARN_UNUSED_FUNCTION = YES;
				GCC_WARN_UNUSED_VARIABLE = YES;
				HEADER_SEARCH_PATHS = (
					"$(inherited)",
					"\"${PODS_ROOT}/Headers/Public\"",
					"\"${PODS_ROOT}/Headers/Public/OCMock\"",
				);
				INFOPLIST_FILE = "FBSimulatorControlTests/FBSimulatorControlTests-Info.plist";
				LD_RUNPATH_SEARCH_PATHS = "$(inherited) @executable_path/../Frameworks @loader_path/../Frameworks";
				MACOSX_DEPLOYMENT_TARGET = 10.10;
				MTL_ENABLE_DEBUG_INFO = NO;
				OTHER_LDFLAGS = (
					"$(inherited)",
					"-ObjC",
					"-Xlinker",
					"-rpath",
					"-Xlinker",
					"'$DEVELOPER_LIBRARY_DIR/Frameworks'",
					"-Xlinker",
					"-rpath",
					"-Xlinker",
					"'$DEVELOPER_LIBRARY_DIR/PrivateFrameworks'",
					"-Xlinker",
					"-rpath",
					"-Xlinker",
					"'$SDKROOT/System/Library/PrivateFrameworks'",
					"-Xlinker",
					"-rpath",
					"-Xlinker",
					"'$DEVELOPER_DIR/../SharedFrameworks'",
					"-Xlinker",
					"-rpath",
					"-Xlinker",
					"'$DEVELOPER_DIR/../Frameworks'",
					"-l\"OCMock\"",
				);
				PRODUCT_BUNDLE_IDENTIFIER = com.facebook.FBSimulatorControlTests;
				PRODUCT_NAME = "$(TARGET_NAME)";
			};
			name = Release;
		};
/* End XCBuildConfiguration section */

/* Begin XCConfigurationList section */
		218C37090000000000000000 /* Build configuration list for PBXNativeTarget "FBSimulatorControl" */ = {
			isa = XCConfigurationList;
			buildConfigurations = (
				4952437303EDA63300000000 /* Debug */,
				4952437350C7218900000000 /* Profile */,
				49524373A439BFE700000000 /* Release */,
			);
			defaultConfigurationIsVisible = 0;
			defaultConfigurationName = Release;
		};
		218C37090000000000000002 /* Build configuration list for PBXProject "FBSimulatorControl" */ = {
			isa = XCConfigurationList;
			buildConfigurations = (
				4952437303EDA63300000002 /* Debug */,
				4952437350C7218900000002 /* Profile */,
				49524373A439BFE700000002 /* Release */,
			);
			defaultConfigurationIsVisible = 0;
			defaultConfigurationName = Release;
		};
		AA819DBA1B9FB40D002F58CA /* Build configuration list for PBXNativeTarget "FBSimulatorControlTests" */ = {
			isa = XCConfigurationList;
			buildConfigurations = (
				AA819DBB1B9FB40D002F58CA /* Debug */,
				AA819DBC1B9FB40D002F58CA /* Profile */,
				AA819DBD1B9FB40D002F58CA /* Release */,
			);
			defaultConfigurationIsVisible = 0;
			defaultConfigurationName = Release;
		};
/* End XCConfigurationList section */
	};
	rootObject = 96C84793390C419500000000 /* Project object */;
}<|MERGE_RESOLUTION|>--- conflicted
+++ resolved
@@ -93,12 +93,10 @@
 		AA74B99C1BB02CD600C1E59C /* FBSimulatorPoolAllocationTests.m in Sources */ = {isa = PBXBuildFile; fileRef = AA74B99B1BB02CD600C1E59C /* FBSimulatorPoolAllocationTests.m */; settings = {ASSET_TAGS = (); }; };
 		AA74B99E1BB04A4300C1E59C /* FBProcessLaunchConfigurationTests.m in Sources */ = {isa = PBXBuildFile; fileRef = AA74B99D1BB04A4300C1E59C /* FBProcessLaunchConfigurationTests.m */; settings = {ASSET_TAGS = (); }; };
 		AA819DB71B9FB40D002F58CA /* FBSimulatorControl.framework in Frameworks */ = {isa = PBXBuildFile; fileRef = 1DD70E291A4B50E500000001 /* FBSimulatorControl.framework */; };
-<<<<<<< HEAD
-		AA8DF8C31BB1842600CC0411 /* FBInteraction.h in Headers */ = {isa = PBXBuildFile; fileRef = AA8DF8C11BB1842600CC0411 /* FBInteraction.h */; settings = {ATTRIBUTES = (Public, ); }; };
-		AA8DF8C41BB1842600CC0411 /* FBInteraction.m in Sources */ = {isa = PBXBuildFile; fileRef = AA8DF8C21BB1842600CC0411 /* FBInteraction.m */; settings = {ASSET_TAGS = (); }; };
-=======
 		AA8DF8C01BB1698000CC0411 /* FBSimulatorSessionLifecycleTests.m in Sources */ = {isa = PBXBuildFile; fileRef = AA8DF8BF1BB1698000CC0411 /* FBSimulatorSessionLifecycleTests.m */; settings = {ASSET_TAGS = (); }; };
->>>>>>> 5ccc4451
+		AA8DF8C91BB18B3700CC0411 /* FBInteraction.h in Headers */ = {isa = PBXBuildFile; fileRef = AA8DF8C61BB18B3700CC0411 /* FBInteraction.h */; settings = {ATTRIBUTES = (Public, ); }; };
+		AA8DF8CA1BB18B3700CC0411 /* FBInteraction.m in Sources */ = {isa = PBXBuildFile; fileRef = AA8DF8C71BB18B3700CC0411 /* FBInteraction.m */; settings = {ASSET_TAGS = (); }; };
+		AA8DF8CB1BB18B3700CC0411 /* FBInteraction+Private.h in Headers */ = {isa = PBXBuildFile; fileRef = AA8DF8C81BB18B3700CC0411 /* FBInteraction+Private.h */; settings = {ATTRIBUTES = (Public, ); }; };
 		AA8DFB101BAC76B60076A6C2 /* FBSimulatorControlNotificationAssertion.m in Sources */ = {isa = PBXBuildFile; fileRef = AA8DFB0D1BAC76B60076A6C2 /* FBSimulatorControlNotificationAssertion.m */; settings = {ASSET_TAGS = (); }; };
 		AA8DFB111BAC76B60076A6C2 /* FBSimulatorSessionStateAssertion.m in Sources */ = {isa = PBXBuildFile; fileRef = AA8DFB0F1BAC76B60076A6C2 /* FBSimulatorSessionStateAssertion.m */; settings = {ASSET_TAGS = (); }; };
 		AAC083751B9FB88B00451648 /* CoreSimulator.framework in Frameworks */ = {isa = PBXBuildFile; fileRef = 1DD70E29B6970A5500000000 /* CoreSimulator.framework */; };
@@ -800,13 +798,10 @@
 		AA74B99D1BB04A4300C1E59C /* FBProcessLaunchConfigurationTests.m */ = {isa = PBXFileReference; fileEncoding = 4; lastKnownFileType = sourcecode.c.objc; path = FBProcessLaunchConfigurationTests.m; sourceTree = "<group>"; };
 		AA819DB21B9FB40D002F58CA /* FBSimulatorControlTests.xctest */ = {isa = PBXFileReference; explicitFileType = wrapper.cfbundle; includeInIndex = 0; path = FBSimulatorControlTests.xctest; sourceTree = BUILT_PRODUCTS_DIR; };
 		AA819E0B1B9FB427002F58CA /* FBSimulatorControlTests-Info.plist */ = {isa = PBXFileReference; fileEncoding = 4; lastKnownFileType = text.plist.xml; path = "FBSimulatorControlTests-Info.plist"; sourceTree = "<group>"; };
-<<<<<<< HEAD
-		AA8DF8C11BB1842600CC0411 /* FBInteraction.h */ = {isa = PBXFileReference; fileEncoding = 4; lastKnownFileType = sourcecode.c.h; path = FBInteraction.h; sourceTree = "<group>"; };
-		AA8DF8C21BB1842600CC0411 /* FBInteraction.m */ = {isa = PBXFileReference; fileEncoding = 4; lastKnownFileType = sourcecode.c.objc; path = FBInteraction.m; sourceTree = "<group>"; };
-		AA8DF8C51BB1847100CC0411 /* FBInteraction+Private.h */ = {isa = PBXFileReference; lastKnownFileType = sourcecode.c.h; path = "FBInteraction+Private.h"; sourceTree = "<group>"; };
-=======
 		AA8DF8BF1BB1698000CC0411 /* FBSimulatorSessionLifecycleTests.m */ = {isa = PBXFileReference; fileEncoding = 4; lastKnownFileType = sourcecode.c.objc; path = FBSimulatorSessionLifecycleTests.m; sourceTree = "<group>"; };
->>>>>>> 5ccc4451
+		AA8DF8C61BB18B3700CC0411 /* FBInteraction.h */ = {isa = PBXFileReference; fileEncoding = 4; lastKnownFileType = sourcecode.c.h; path = FBInteraction.h; sourceTree = "<group>"; };
+		AA8DF8C71BB18B3700CC0411 /* FBInteraction.m */ = {isa = PBXFileReference; fileEncoding = 4; lastKnownFileType = sourcecode.c.objc; path = FBInteraction.m; sourceTree = "<group>"; };
+		AA8DF8C81BB18B3700CC0411 /* FBInteraction+Private.h */ = {isa = PBXFileReference; fileEncoding = 4; lastKnownFileType = sourcecode.c.h; path = "FBInteraction+Private.h"; sourceTree = "<group>"; };
 		AA8DFB0C1BAC76B60076A6C2 /* FBSimulatorControlNotificationAssertion.h */ = {isa = PBXFileReference; fileEncoding = 4; lastKnownFileType = sourcecode.c.h; path = FBSimulatorControlNotificationAssertion.h; sourceTree = "<group>"; };
 		AA8DFB0D1BAC76B60076A6C2 /* FBSimulatorControlNotificationAssertion.m */ = {isa = PBXFileReference; fileEncoding = 4; lastKnownFileType = sourcecode.c.objc; path = FBSimulatorControlNotificationAssertion.m; sourceTree = "<group>"; };
 		AA8DFB0E1BAC76B60076A6C2 /* FBSimulatorSessionStateAssertion.h */ = {isa = PBXFileReference; fileEncoding = 4; lastKnownFileType = sourcecode.c.h; path = FBSimulatorSessionStateAssertion.h; sourceTree = "<group>"; };
@@ -968,9 +963,9 @@
 		AA48770D1BAC74B9007F7D23 /* Utility */ = {
 			isa = PBXGroup;
 			children = (
-				AA8DF8C11BB1842600CC0411 /* FBInteraction.h */,
-				AA8DF8C21BB1842600CC0411 /* FBInteraction.m */,
-				AA8DF8C51BB1847100CC0411 /* FBInteraction+Private.h */,
+				AA8DF8C61BB18B3700CC0411 /* FBInteraction.h */,
+				AA8DF8C71BB18B3700CC0411 /* FBInteraction.m */,
+				AA8DF8C81BB18B3700CC0411 /* FBInteraction+Private.h */,
 				AA74B9971BB014A200C1E59C /* FBSimulatorError.h */,
 				AA74B9981BB014A200C1E59C /* FBSimulatorError.m */,
 				AA48770E1BAC74B9007F7D23 /* FBSimulatorLogger.h */,
@@ -1716,9 +1711,10 @@
 				AA4877511BAC74B9007F7D23 /* FBTaskExecutor+Private.h in Headers */,
 				AA4877371BAC74B9007F7D23 /* FBDispatchSourceNotifier.h in Headers */,
 				AA4877281BAC74B9007F7D23 /* FBSimulatorControl.h in Headers */,
+				AA8DF8C91BB18B3700CC0411 /* FBInteraction.h in Headers */,
+				AA74B9991BB014A200C1E59C /* FBSimulatorError.h in Headers */,
+				AA8DF8CB1BB18B3700CC0411 /* FBInteraction+Private.h in Headers */,
 				AA4877121BAC74B9007F7D23 /* FBProcessLaunchConfiguration+Helpers.h in Headers */,
-				AA8DF8C31BB1842600CC0411 /* FBInteraction.h in Headers */,
-				AA74B9991BB014A200C1E59C /* FBSimulatorError.h in Headers */,
 				AA4877251BAC74B9007F7D23 /* FBSimulator.h in Headers */,
 				AA4877451BAC74B9007F7D23 /* FBSimulatorSessionState+Private.h in Headers */,
 			);
@@ -1850,7 +1846,7 @@
 				AA4877501BAC74B9007F7D23 /* FBTaskExecutor+Convenience.m in Sources */,
 				AA4877551BAC74B9007F7D23 /* FBTerminationHandle.m in Sources */,
 				AA4877441BAC74B9007F7D23 /* FBSimulatorSessionLifecycle.m in Sources */,
-				AA8DF8C41BB1842600CC0411 /* FBInteraction.m in Sources */,
+				AA8DF8CA1BB18B3700CC0411 /* FBInteraction.m in Sources */,
 				AA4877181BAC74B9007F7D23 /* FBSimulatorConfiguration+Convenience.m in Sources */,
 				AA48771A1BAC74B9007F7D23 /* FBSimulatorConfiguration+DTMobile.m in Sources */,
 				AA4877131BAC74B9007F7D23 /* FBProcessLaunchConfiguration+Helpers.m in Sources */,
